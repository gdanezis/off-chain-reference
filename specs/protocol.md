# Calibra Off-Chain Protocol & Specification

## Introduction

The Calibra Off-Chain protocol supports compliance, privacy and scalability in the Libra eco-system.
It is executed between pairs of _Virtual Asset Service Providers_ (VASPs),
such as wallets, exchanges or designated dealers and allows them to privately exchange information
about a payment
before, while or after, settling it on the Libra Blockchain.

This document describes the purpose
of the Off-Chain protocol and the use-cases it covers. It also provides
a technical specification so that others may interoperate and build independent
implementations.

An open source implementation of the Off-Chain Protocols is available at: https://github.com/calibra/off-chain-api .

### Protocol Outline

An instance, or _channel_, of the Off-Chain protocol runs between two VASPs. It allows them to define _Shared Objects_, specifically representing _PaymentObjects_, and execute _ProtocolCommands_, and specifically _PaymentCommands_, on those objects to augment them with additional information. Each ProtocolCommand involves the initiating VASP sending a _CommandRequestObject_ to the other VASP, which responds with a _CommandResponseObject_ with a success or failure code.

One VASP initiate a payment by defining through a command a shared PaymentObject in the channel. Then both VASPs augment the object by requesting and providing more information until they are ready to settle it on the Libra Blockchain. The VASP sending funds then puts a Libra transaction corresponding to the PaymentObject into the Libra network. Once this transaction is successful, both VASPs can use the Off-chain protocol to indicate the payment is settled.

### High-Level Use Cases

The Off-chain protocol immediately supports a number of use-cases:

**Compliance.** The initial use-case for the Off-Chain protocol relates to _supporting compliance_, and in particular the implementation of the _Travel Rule_ recommendation by the FATF [1]. Those recommendations specify that when money transfers above a certain amount are executed by VASPs, some information about the sender and recipient of funds must become available to both VASPs. The Off-Chain protocols allows VASPs to exchange this information privately.

**Privacy**. A secondary use-case for the Off-Chain protocol is to provide higher levels of privacy than those that can be achieved directly on the Libra Blockchain. The exact details of the customer accounts involved in a payment, as well as any personal information that needs to be exchanged to support compliance, remain off-chain. They are exchanged within a secure, authenticated and encrypted, channel and only made available to the parties that strictly require them.

The Off-Chain protocol has been architected to allow two further use-cases in the near future:

<<<<<<< HEAD
**Scalability**. The initial version of the Off-chain protocol only defines off-chain PaymentObjects that are eventually settled individually (gross) through a Libra Blockchain transaction. However, the architecture of the Off-chain protocol allows the future introduction of netting batches of payments, and settling all them all through a single Libra Blockchain transaction. This allows costs associated with multiple on-chain transactions to be kept low for VASPs, and allows for a number of user transactions or payment between VASPs that exceed the capacity of the Libra Blockchain.
=======
**Scalability**. In the initial version of the Off-chain protocol all off-chain PaymentObjects that are ready for settlement, are then settled individually (gross) through a separate Libra Blockchain transaction. However, the architecture of the Off-chain protocol allows in the future the introduction of netting batches of transactions, and settling all of them through a single Libra Blockchain transaction. This allows costs associated with multiple on-chain transactions to be kept low for VASPs, and allows for a number of user transactions or payment between VASPs that exceed the capacity of the Libra Blockchain.
>>>>>>> 48dd2eed

**Extensibility**. The current Off-Chain protocols accommodate simple payments where a customer of a VASP sends funds to the customer of another VASP over a limit, requiring some additional compliance-related information. However, in the future the Libra eco-system will support more complex flows of funds between customers of VASPs as well as merchants. The Off-chain protocol can be augmented to support the transfer of rich meta-data relating to those flows between VASPs in a compliant, secure, private, scalable and extensible manner.

**Loose Coupling**. While the Off-Chain protocol is designed to support the Libra Blockchain, and its ecosystem, it makes few and well defined assumptions about the Libra Blockchain environment, which can instead be fulfilled by other Blockchains. The Off-chain protocol can therefore be re-purposed to support compliance, privacy and scalability use-cases between VASPs in other Blockchains, as well as in multiple blockchains simultaneously.

We describe a number of additional lower-level requirements throughout the remaining of the documents, such as ease of deployment through the use of established web technologies (like HTTP and JSON), tolerance to delays and crash-recovery failures of either VASPs, and compatibility with cryptography and serialization within the Libra MOVE language.

# Protocols

## Basic Building Blocks

* **HTTP end-points**: Each VASP exposes an HTTP POST end point at
<<<<<<< HEAD
`https://hostname:port/localVASPAddress/RemoteVASPAddress/process/`. It receives `CommandRequestObject`s in the POST body, and responds with `CommandResponseObjects`s in the HTTP response. The content type for requests and responses is set to `Content-type: application/json; charset=utf-8` indicating all content is JSON encoded. Single command requests-responses per connection are supported (HTTP 1.0) but pipelined request-responses are also supported (HTTP 1.1).
=======
`https://hostname:port/localVASPAddress/RemoteVASPAddress/process`. It receives `CommandRequestObject`s in the POST body, and responds with `CommandResponseObjects`s in the HTTP response. Single command requests-responses are supported (HTTP1.0) but also pipelined request-responses are supported (HTTP1.1).
>>>>>>> 48dd2eed
* **Serialization to JSON**: All transmitted structures, nested within `CommandRequestObject` and `CommandResponseObject` are valid JSON serialized objects and can be parsed and serialized using standard JSON libraries.
* **Random strings**: We assume that object versions are generated as cryptographically strong random strings. These should be at least 16 bytes long and encoded to string in hexadecimal notation using characters in the range[A-Za-z0-9]. Payment `reference_id` are special in that they are structured to encode the creator of the payment.

TODO Determine after discussion with partners:

* Canonical serialization
* Transport security: authentication and encryption.
* Signatures

## Interface to Libra

The Off-chain protocol interacts with the Libra Blockchain in a narrow and very specific set of ways:

* **Address Format**. It uses `LibraAddress`: The Hex encoded address of the VASP. Note this may be a sub-address, since a VASP may operate from many addresses on-chain. Using multiple addresses allows two VASPs to open multiple channels between each other, possible from multiple hosts, allowing for higher throughputs. However, care should be taken to either shard customer accounts per on-chain address or carefully synchronize operations on accounts to prevent them becoming inconsistent due to multiple concurrent accesses and unsynchronized updates.
* **VASP End-point discovery & Authentication information**. The Libra Blockchain is used to exchange authentication and addressing information in such a way that a VASP may open a channel to any other VASP and initiate an authenticated and encrypted HTTPs connection. This involves discovering the URLs for the all other VASPs.
* **Settlement Confirmation**. Given a `PaymentObject` that is ready for settlement, a VASP is able to create a payment within the Libra Blockchain to settle the payment, or observe the Libra Blockchain and confirm whether the payment has been settled. The on-chain payment settling an off-chain payment will contain a signed variant of the Reference ID of the off-chain payment.
* **Payment reference ID & Recipient VASP signatures**. The Libra Blockchain value transfer contact is able to verify that a signature on the reference ID of an on-chain payment is valid (and that signature is provided through the off-chain protocol.)

The Off-chain protocol could be adapted to be used with other Blockchains as long as address format, authentication and network endpoint discovery, and settlement confirmation can be done for these other chains. The inclusion of a signed reference identifier is a Libra specific feature, and other chains may or may not use it depending on their own compliance strategy.


## Command Sequencing Protocol

The low-level Off-Chain protocol allows two VASPs to sequence request-responses for commands originating from either VASP, in order to maintain a
consistent database of shared objects. Specifically, the commands sequenced are PaymentCommands, defining or updating a PaymentObject. Sequencing a command requires both VAPSs to confirm it is valid, as well as its sequence in relation to other commands.

The basic protocol interaction consists of:

* An initiating VASP creates a `CommandRequestObject` containing a PaymentCommand, and sends it to the other VASP, in the body of an HTTP POST.
* The responding VASP listens for requests, and when received processes them to generate and send `CommandResponseObject` responses, with a success or failure status, through the HTTP response body.
* The initiating VASP receives the response and processes it to assess whether it was successful or not.

Both VASPs in a channel can asynchronously attempt to initiate and execute commands on shared objects. The purpose of the command sequencing protocols is to ensure that such concurrent requests are applied in the same sequence at both VASPs to ensure that the state of shared objects remains consistent.

### VASP State

Each VASP state consists of the following information:

* An ordered list of **local requests** it has initiated and sent (of type `CommandRequestObject`) to the other VASP.
* An ordered list of **local request responses** (of type `CommandResponseObject`) it has received from the other VASP. Each response in the list corresponds to the request in the same position in the **local requests** list.
* An ordered list of **remote requests** (`CommandRequestObject`) it has received from the other VASP, along with the **remote request responses** (of type `CommandResponseObject`) it has sent to the other VASP.
* A **joint sequence of commands** (including all fields of `ProtocolCommand`) representing commands that have been sequenced by both VASPs, a `success` flag for each denoting whether they were successful of not.
* A set of **available shared object version** representing the objects that are jointly available and can have future commands applied to them.

### Protocol Server and Client roles

In each channel one VASP takes the role of a _protocol server_ and the other the role of a _protocol client_ for the purposes of sequencing commands into a joint command sequence. Note that these roles are distinct to the HTTP client/server -- and both VASPs act as an HTTP server and client to listen and respond to requests.

Who is the protcol server and who is the client VASP is determined by comparing their binary LibraAddress. The following rules are used to determine which entity serves as which party: The last bit of VASP A’s parent address in binary _w_ is XOR’d with the last bit in VASP B’s parent address in binary _x_.  This results in either 0 or 1.
If the result is 0, the lower parent address is used as the server side.
If the result is 1, the higher parent address is used as the server side.

By convention the _server_ always determines the sequence of a request in the joint command sequence. When the server creates a `CommandRequestObject` it already assigns it a `command_seq` in the joint sequence of commands. When it responds to requests from the client, its `CommandResponseObject` contains a `command_seq` for the request into the joint command sequence. The protocol client never assigns a `command_seq`, but includes one provided by the protocol server in its responses.

### `CommandRequestObject` messages.

VASPs define and operate on shared objects, and specifically PaymentObjects, through commands. Those commands are sequenced through the request-response protocol. A VASP that initiates a command packages it within a `CommandRequestObject`, sends it to the other VASP, and expects a response.

Multiple requests can be in-flight and pipelined, without the need to wait for previous ones to get a response. However, both requests and responses will be processed by VASPs in a specific order to ensure consistency (see the end of this section for details).

An example `CommandRequestObject` serialized message from a protocol server role VASP to a client role VASP is:

    {
        "_ObjectType": "CommandRequestObject",
        "command_type": "PaymentCommand",
        "seq": 0
        "command": { ... },
        "command_seq": 0,
    }

Such a `CommandRequestObject` contains the following fields.

| Field 	| Type 	| Required? 	| Description 	|
|-------	|------	|-----------	|-------------	|
| _ObjectType| str| Y | Fixed value: `CommandRequestObject`|
|command_type | str| Y |A string representing the type of command contained in the request. |
|seq | int  | Y | The sequence of this request in the sender local sequence. |
| command | `ProtocolCommand` sub-structure | Y | The command to sequence. |
|command_seq    | int | Server   | The sequence of this command in the joint command sequence, only set if the server is the sender. |

Since the initiator of the example request has a server role, for this channel, the `CommandRequestObject` contains a field `command_seq` with the sequence number of this command in the joint sequence of commands. A `CommandRequestObject` initiated by a protocol client role would omit the `command_seq` field, since the sequence number will be determined by the server processing the request and included in the response.

### `CommandResponseObject` messages.

A VASP listens for commands within `CommandRequestObject` structures, processes them in order (see below) and responds to them through `CommandResponseObject` messages.

For example, a successful request may yield the following `CommandResponseObject`:

    {
        "_ObjectType": "CommandResponseObject",
        "seq": 0,
        "command_seq": 0,
        "status": "success"
    }

| Field 	    | Type 	| Required? 	| Description 	|
|-------	    |------	|-----------	|-------------	|
|_ObjectType    | str   | Y             |The fixed string `CommandResponseObject`. |
|seq            |int    | Y             | The sequence number of the request responded to in the local sender request sequence. |
| command_seq   | int or str=`null`   | Y             | The sequence of the command responded to in the joint command sequence |
|status         | str   | Y             | Either `success` or `failure`. |

When the `CommandRequestObject` status field is `failure`, the `error` field is included in the response to indicate the nature of the failure. The `error` field (type `OffChainError`) is an object with at least two fields. For example:

    {
        "_ObjectType": "CommandResponseObject",
        "command_seq": null,
        "error": {
            "code": "conflict",
            "protocol_error": true
        },
        "seq": 0,
        "status": "failure"
    }

The `OffChainError` fields are:

| Field 	    | Type 	| Required? 	| Description 	|
|-------	    |------	|-----------	|-------------	|
| protocol_error| bool  | Y             | Set 'true' for protocol error, and 'false' for command errors |
| code | str |  Y | A code giving more information about the nature of the error |

Protocol errors may result in the command not being sequenced or not being immediately sequenced. Command errors on the other hand indicate that the command was sequenced but an error occurred at a higher abstraction level preventing its successful completion.

Specific protocol errors include by `code`:

- `wait` indicates that the VASP is not
    ready to process the request yet. The `command_seq` may be `null` since no sequencing took place.
- `missing` indicates that the request has arrived out of order and a previous request from the sender has not yet been received or processed. The `command_seq` may be `null` since no sequencing took place.
- `conflict` indicates that a request from the sender has already been received and processed, and that the previous request was different than the one re-submitted. This indicates a bug usually at the sender.
- `parsing` indicates a JSON or higher-level parsing error.

For command errors the `code` field provides a long description of the error.

### The `ProtocolCommand` basic information

All commands contained in a `CommandRequestObject` need to contain the following fields at the very least:

    {
        "_ObjectType": "PaymentCommand",
        "_creates_versions": [ "VHHAGGEKKDSHH" ],
        "_dependencies":     [ "JJKEIIBBBFSJJ" ],
        ...
    }

| Field 	    | Type 	| Required? 	| Description 	|
|-------	    |------	|-----------	|-------------	|
| _ObjectType   | str  | Y             | A string representing the type of command. Set to `PaymentCommand` for payment commands. |
| _creates_versions | list of str |  Y | A list of strings denoting the versions of all new objects created by this command. For `PaymentCommand` this list only includes a single item which is the version of the new payment or updated payment. |
| _dependencies | list of str | Y | A list of past object versions (can be empty, i.e. `[]`) that are required for this command to succeed. |
| ... | various | Y | Any other fields defined by this command type.

### Ordering or Message Processing

Each VASP receives `CommandRequestObjects` on an open server port, in the body of HTTP POST commands, and responds to them through `CommandResponseObjects` in the body of HTTP responses. Such requests and responses may be received asynchronously with respect to each other, but should be processed in a specific order.

A `CommandRequestObjects` can be processed if:

* At a server VASP all local requests have already received a response from the client VASP. (If not a protocol error response with code `wait` may be generated and sent back.). Otherwise the protocol server waits for all responses to be received first.
* The Request is the next request in the remote request sequence. All previous remote requests have already been assigned success or failure responses. (If not a protocol error with code `missing` may be generated and sent back.)
* The Request has the same sequence number and contents as a previous one. In this case the same response must be sent back. (If the sequence number matches but the command is different a `conflict` protocol error must be sent back.)

Once a `CommandRequestObjects` can be processed its sequence number in the joint command sequence can be determined. In case the protocol server is processing a client request it should assign it the next sequence number in the command sequence, and include it in the `command_seq` field of the response. In case the protocol client is processing a server request it will find its sequence number in the `command_seq` field included in the request.

If a protocol error is not generated then the request is sequenced into the joint command sequence, and the VASP needs to determine if it is a success or a command failure. This is done by processing commands in order, and applying checks to
determine the success or failure of a command:

* Parsing errors result in a protocol failure with code `parsing`.
* If any object versions in the `_dependencies` list of the command are not available the command is a failure. If they are all available they become unavailable (successful commands consume the version of the objects on which they depend) and the object versions in the list of `_creates_versions` become available.
* Any custom checks specific to the command type may be applied at this point. We discuss specific checks that should be applied for the `PaymentCommand` type in the next sections. However, those checks are synchronous and delay the execution of subsequent commands, and therefore should be efficient.

Once the success or failure of a request has been established the VASP constructs a `CommandResponseObject` with the remote sequence number, the joint sequence number and the outcome of the command and sends it back to the other VASP in the body of the HTTP response.

Depending on the nature of the HTTP request, responses may be received out of order by a VASP. They should however be processed in a strict order:

* Protocol failures can be processed in any order. Those indicate either the need for a delay or an unrecoverable error for the command.
* Success or Command failure responses must be processed strictly in the order of the included `command_seq` in the final joint sequence. This is indicated in the response.

**Implementation Note:** Both requests and responses need to be processed in a specific order to ensure that the joint objects remain consistent. However, an implementation may chose to buffer out-of-order requests and responses. It can then process them later when they become eligible, rather than immediately responding with a protocol error of type `wait` or `missing`. This limits the need for retransmissions saving on bandwidth costs and reducing latency -- and in practice limits the use of the `wait` or `missing` protocol errors to cases when message caches are full.

However, to ensure compatibility with simple implementation as well as crash recovery all implementations should be capable of re-transmitting requests that returned a `wait` or `missing` protocol error, and also re-issue commands from the local sequence that have received no response after some timeout or upon reconnection with another VASP.

## PaymentCommand Data Structures and Protocol

The sequencing protocol is concretely used to define shared objects of type `PaymentObject` defining payments, through `PaymentCommands` to create and mutate those objects. We describe in this section the structure of such payment commands and objects.

### The `PaymentCommand` structure

The `PaymentCommand` structure represents the only type of command available in the initial version of the Off-chain protocol, and allows VASPs to create new, as well as modify existing shared `PaymentObject`s. As any `ProtocolCommand` it includes the `_ObjectType`, `_creates_versions`, `_dependencies` fields, and also a `diff` field containing a `PaymentObject` structure.

    {
        "_ObjectType": "PaymentCommand",
        "_creates_versions": [
            "08697804e12212fa1c979283963d5c71"
        ],
        "_dependencies": [],
        "payment": {
            ...
        }
    }

The meaning of those fields for a `PaymentCommand` is as follows:

- `_ObjectType` is the fixed string `PaymentCommand`.
- `_dependencies` can be an empty list or a list containing a single previous version. If the list is empty this payment command defines a new payment. If the list contains one item, then this command updates the shared `PaymentObject` with the given version. It is an error to include more versions, and it results in a command error response.
- `_creates_versions` must be a list containing a single str representing the version of the new or updated `PaymentObject` resulting from the success of this payment command. A list with any other number of items results in a command error.
- `payment` contains a `PaymentObject` that either creates a new payment or updates an existing payment. Note that strict validity check apply when updating payments, that are listed in the section below describing these objects. An invalid update or initial payment object results in a command error.

The structure in the `payment` field can be a full payment of just the fields of an existing payment object that need to be changed. Some fields are immutable after they are defined once (see below). Others can by updated multiple times. Updating immutable fields with a different value results in a command error, but it is acceptable to re-send the same value.

### The `PaymentObject` Structure.

The `payment` field of a `PaymentCommand` contains a number of fields that define or update a `PaymentObject`.

An example `PaymentObject` with all fields understood by the Off-Chain protocol is illustrated here:

    {
        "action": {
            "action": "charge",
            "amount": 10,
            "currency": "TIK",
            "timestamp": "2020-01-02 18:00:00 UTC"
        },
        "description": "Custom payment description ...",
        "original_payment_reference_id": "Original Payment reference identifier ...",
        "receiver": {
            "address": "42424242424242424242424242424242",
            "kyc_certificate": "42424242424242424242424242424242.ref 9.KYC_CERT",
            "kyc_data": {
                "blob": "{\n  \"payment_reference_id\": \"42424242424242424242424242424242.ref 9.KYC\",\n  \"type\": \"individual\"\n ... }\n"
            },
            "kyc_signature": "42424242424242424242424242424242.ref 9.KYC_SIGN",
            "metadata": [],
            "status": "ready_for_settlement",
            "subaddress": "BobsSubaddress"
        },
        "recipient_signature": "42424242424242424242424242424242.ref 9.SIGNED",
        "reference_id": "41414141414141414141414141414141_HHAYJKDKSUUUSGGH",
        "sender": {
            "address": "41414141414141414141414141414141",
            "kyc_certificate": "41414141414141414141414141414141.ref 9.KYC_CERT",
            "kyc_data": {
                "blob": "{\n  \"payment_reference_id\": \"41414141414141414141414141414141.ref 9.KYC\",\n  \"type\": \"individual\"\n ... }\n"
            },
            "kyc_signature": "41414141414141414141414141414141.ref 9.KYC_SIGN",
            "metadata": [],
            "status": "ready_for_settlement",
            "subaddress": "AlicesSubaddress"
        }
    }

In the next sections we discuss each part of the PaymentObject structure, including what checks are necessary when creating new PaymentObjects or updating existing ones.

## Object Definition: Top-level `PaymentObject`

The top-level `PaymentObject` is the root structure defining a payment and consists of the following fields:

    {
        "sender": payment_actor_object(),
        "receiver": payment_actor_object(),
        "reference_id": "123456abcd_12345",
        "original_payment_reference_id": "1234",
        "recipient_signature": "123445667",
        "action": payment_action_object(),
        "description": "",
    }

The `sender`, `receiver`, `reference_id`, and `action` are mandatory. The other fields are optional.

* **sender/receiver (PaymentActorObject)** Information about the sender/receiver in this payment. (Mandatory for a new payment, see `PaymentActorObject`).

<<<<<<< HEAD
* **reference_id (str)** Unique reference ID of this payment on the payment initiator VASP (the VASP which originally created this payment object). This value should be unique, and formatted as “<creator_vasp_address_hex>_<unique_id>”.  For example, ”123456abcd_12345“. This field is mandatory on payment creation and immutable after that.
=======
* **reference_id (str)** Unique reference ID of this payment on the original coordinator VASP (the VASP which originally created this payment object).  This is used as a unique ID on the coordinator VASP side to identify the payment. Populated by the coordinator VASP upon object creation.  This value should be formatted as “<creator_vasp_address>_<unique_id>”.  For example, ”123456abcd_12345“.  This value should be unique per-payment.
>>>>>>> 48dd2eed

* **original_payment_reference_id (str)**
Used for updates to a payment after it has been committed on chain. For example, used for refunds. The reference ID of the original payment will be placed into this field. This value is optional on payment creation and can only be written once after that.

* (TODO) **recipient_signature (str)**
<<<<<<< HEAD
Signature of the recipient of this transaction. The signature is over the `reference_id` and is signed with a key that chains up to its VASP CA. This key need not be the actual account key.  This is the base64 encoded string of the signature. This field is optional, can be updated after payment definition, but is only writable once.
=======
Signature of the recipient of this transaction. The signature is over the `reference_id` and is signed with a key that chains up to its VASP CA. This key does not need to be the actual account key.  This is the base64 encoded string of the signature.
>>>>>>> 48dd2eed

* **description (str)** Description of the payment. To be displayed to the user. Unicode utf-8 encoded max length of 255 characters. This field is optional but can only be written once.

* **action (PaymentAction)** Number of Libra + currency type (LibraUSD, LibraEUR, etc.). This field is mandatory and immutable (see `PaymentActionObject`).

### Object Definition: `PaymentActorObject`

A `PaymentActorObject` represents a participant in a payment - either sender or receiver. It also includes the status of the actor, that indicates missing information or willingness to settle or abort the payment, and the Know-Your-Customer information of the customer involved in the payment:

    {
        "address": "abcd1278",
        "subaddress": "1234567",
        "stable_id": "777",
        "kyc_data": kyc_data_object(),
        "kyc_signature": "abcd",
        "kyc_certificate": "deadbeef",
        "status": "ready_for_settlement",
        "metadata": [],
    }

* **address (str)**
Address of the VASP which is sending/receiving the payment. This is the Hex encoded LibraAddress of the VASP. Mandatory and immutable.

* **subaddress (str)** Subaddress of the sender/receiver account. Subaddresses may be single use or valid for a limited time, and therefore VASPs should not rely on them remaining stable across time or different VASP addresses. Mandatory and immutable.

* (TODO) **kyc_signature: string**
Standard base64 encoded signature over the KYC data (plus the ref_id).  Signed by the party who provides the KYC data. Note that the KYC JSON object already includes a field about the payload type and version which can be used for domain separation purposes, so no prefix/salt is required during signing.
**kyc_certificate: string**
Standard base64 encoded bytes of the X509 certificate for the VASP’s KYC public key, along with a signature chaining to the VASP’s CA.  This certificate is a standard X509 certificate, and will include the algorithm of the key.  The consumer of this message should verify that the kyc_certificate chains up to the root Association CA by way of the VASP CA (already have this from mTLS connection), and if successful use the public key and algorithm specified in the certificate to verify the KYC signature.
**kyc_data: KycDataObject**
The KYC data for this account.

* **status (str enum)**
Status of the payment from the perspective of this actor. This field can only be set by the respective sender/receiver VASP and represents the status on the sender/receiver VASP side. This field is mandatory and mutable. Valid values are:
    * `none` - No status is yet set from this actor.
    * `needs_kyc_data` - KYC data about the subaddresses is required by this actor.
    * `needs_recipient_signature` - Can only be associated with the sender actor.  Means that the sender still requires that the recipient VASP provide the signature so that the transaction can be put on-chain.
    * `ready_for_settlement` - Transaction is ready for settlement according to this actor (i.e. the required signatures/KYC data have been provided)
    * `settled` - Payment has been settled on chain and funds delivered to the subaddress
    * `abort` - Indicates the actor wishes to abort this payment, instead of settling it.

* **metadata: list of str** Can be specified by the respective VASP to hold metadata that the sender/receiver VASP wishes to associate with this payment. This is a mandatory field but can be set to an empty list (i.e. `[]`). New string-typed entries can be appended at the end of the list, but not deleted.

### Object Definition: `KYCDataObject`

The `KYCDataObject` is serialized as a string and contained in the `blob` attribute of an object in the `kyc_data` field of a `PaymentObject` (see the example payment at the top of this section). The reason we store KYC data in a serialized manner is that VASPs must check signatures on them, and therefore we need to maintain binary transparency (which is not provided by many HTTP/JSON frameworks). The `blob` field must parse to a valid JSON object of type `KYCDataObject`.

(TODO) A `KYCDataObject` represents the KYC data for a single subaddress. This should be in canonical JSON format to ensure repeatable hashes of JSON-encoded data.

    {
        "payment_reference_id": "ID",
        "payload_type": "KYC_DATA",
        "payload_version": 1,
        "type": "individual",
        "given_name": "ben",
        "surname": "mauer",
        "address": {
            "city": "Sunnyvale",
            "country": "US",
            "line1": "1234 Maple Street",
            "line2": "Apartment 123",
            "postal_code": "12345",
            "state": "California",
        },
        "dob": "1920-03-20",
        "place_of_birth": {
            "city": "Sunnyvale",
            "country": "US",
            "postal_code": "12345",
            "state": "California",
        }
        "national_id": {
        },
        "legal_entity_name": "Superstore",
    }


* **payment_reference_id (string)**
Reference_id of this payment. Used to prevent signature replays.

* **payload_type (string)**
Used to help determine what type of data this will deserialize into.  Always set to KYC_DATA.

* **payload_version (string)**
Version identifier to allow modifications to KYC data object without needing to bump version of entire API set

* **type (string)**
Required field, must be either “individual” or “entity”

* **given_name (string)**
Legal given name of the user for which this KYC data object applies.

* **surname (string)**
Legal surname of the user for which this KYC data object applies.

* **address (Object)**.
Address data for this account

* **dob: string** Date of birth for the holder of this account.  Specified as an ISO 8601 calendar date format: https://en.wikipedia.org/wiki/ISO_8601

* **place_of_birth (object)**
Place of birth for this user.  line1 and line2 fields should not be populated for this usage of the address object.

* **national_id (object)**
National ID information for the holder of this account

* **legal_entity_name (string)**
Name of the legal entity

### Object Definition: `NationalIDObject`

Represents a national ID

    {
        "id_value": "123-45-6789",
        "country": "US",
        "type": "SSN",
    }

* **id_value (string)**
Required field, indicates the national ID value.  For example, a social security number

* **country (string)**
Optional field for two-letter country code (https://en.wikipedia.org/wiki/ISO_3166-1_alpha-2)

**type (string)**
Optional field to indicate the type of ID

### Object Definition: `AddressObject`

Represents an address

    {
        "city": "Sunnyvale",
        "country": "US",
        "line1": "1234 Maple Street",
        "line2": "Apartment 123",
        "postal_code": "12345",
        "state": "California",
    },

* **city (string)**
Optional field for the city, district, suburb, town, or village

* **country (string)**
Optional field for two-letter country code (https://en.wikipedia.org/wiki/ISO_3166-1_alpha-2)

* **line1 (string)**
Optional field for address line 1

* **line2 (string)**
Optional field for address line 2 - apartment, unit, etc.

* **postal_code (string)**
Optional field for ZIP or postal code

* **state (string)**
Optional field for state, county, province, region.

### Object Definition: `PaymentActionObject`

Represents a payment action.

    {
        "amount": 100,
        "currency": "LibraUSD",
        "action": "charge",
        "timestamp": 72322,
    }

* **amount (uint)**
Amount of the transfer.  Base units are the same as for on-chain transactions for this currency.  For example, if LibraUSD is represented on-chain where “1” equals 1e-6 dollars, then “1” equals the same amount here.  For any currency, the on-chain mapping must be used for amounts.

* **currency (enum)**
One of the supported on-chain currency types - ex. LibraUSD, LibraEUR, etc.

* **action (enum)**
Populated in the request.  This value indicates the requested action to perform, and the only valid value is `charge`.

* TODO: **timestamp (unix timestamp)**
Unix timestamp indicating the time that the action was completed.

## Allowed state transitions for PaymentObject updates

The creator VASP for a PaymentObject must always set the status of the other side to `none`. In the most common case when a VASP creates a payment with one of its customers as a sender it must set the status of the receiver actor to `none`. Its own initial sender state may be `need_kyc_data` or `ready_for_settlement`.

Commands updating the payment on either side can change their own status but not the status of the other VASP. For example if the receiver VASP for a payment proposes a command it should only modify the status of the receiver actor, but not the sender. Attempting to mutate the status of the other actor will result in a command error. Status updates must proceed in the order `none`, `needs_kyc_data`, `needs_receipient_signature`, and `ready_for_settlement` - although some may be skipped if the information is already provided or not required.

Once a VASP has set its own status as `ready_for_settlement` it may not attempt to move the status of the payment to `abort`. As a result once both VASPs consider that the status of the payment is `ready_for_settlement` the payment is ready to settle on chain, and is considered technically finalized on the off-chain channel. After this 'finality barrier' has been reached the only allowed transition is to `settled` on either or both sides to indicate that an on-chain payment settling the off-chain payment has been executed.

## Example Protocol Flows

    ...

# Programing & Integration Interface

    ...

# References

[1] FATF Travel Rule.

### Glosary

- VASP
- On-Chain<|MERGE_RESOLUTION|>--- conflicted
+++ resolved
@@ -31,11 +31,7 @@
 
 The Off-Chain protocol has been architected to allow two further use-cases in the near future:
 
-<<<<<<< HEAD
-**Scalability**. The initial version of the Off-chain protocol only defines off-chain PaymentObjects that are eventually settled individually (gross) through a Libra Blockchain transaction. However, the architecture of the Off-chain protocol allows the future introduction of netting batches of payments, and settling all them all through a single Libra Blockchain transaction. This allows costs associated with multiple on-chain transactions to be kept low for VASPs, and allows for a number of user transactions or payment between VASPs that exceed the capacity of the Libra Blockchain.
-=======
 **Scalability**. In the initial version of the Off-chain protocol all off-chain PaymentObjects that are ready for settlement, are then settled individually (gross) through a separate Libra Blockchain transaction. However, the architecture of the Off-chain protocol allows in the future the introduction of netting batches of transactions, and settling all of them through a single Libra Blockchain transaction. This allows costs associated with multiple on-chain transactions to be kept low for VASPs, and allows for a number of user transactions or payment between VASPs that exceed the capacity of the Libra Blockchain.
->>>>>>> 48dd2eed
 
 **Extensibility**. The current Off-Chain protocols accommodate simple payments where a customer of a VASP sends funds to the customer of another VASP over a limit, requiring some additional compliance-related information. However, in the future the Libra eco-system will support more complex flows of funds between customers of VASPs as well as merchants. The Off-chain protocol can be augmented to support the transfer of rich meta-data relating to those flows between VASPs in a compliant, secure, private, scalable and extensible manner.
 
@@ -48,12 +44,8 @@
 ## Basic Building Blocks
 
 * **HTTP end-points**: Each VASP exposes an HTTP POST end point at
-<<<<<<< HEAD
-`https://hostname:port/localVASPAddress/RemoteVASPAddress/process/`. It receives `CommandRequestObject`s in the POST body, and responds with `CommandResponseObjects`s in the HTTP response. The content type for requests and responses is set to `Content-type: application/json; charset=utf-8` indicating all content is JSON encoded. Single command requests-responses per connection are supported (HTTP 1.0) but pipelined request-responses are also supported (HTTP 1.1).
-=======
 `https://hostname:port/localVASPAddress/RemoteVASPAddress/process`. It receives `CommandRequestObject`s in the POST body, and responds with `CommandResponseObjects`s in the HTTP response. Single command requests-responses are supported (HTTP1.0) but also pipelined request-responses are supported (HTTP1.1).
->>>>>>> 48dd2eed
-* **Serialization to JSON**: All transmitted structures, nested within `CommandRequestObject` and `CommandResponseObject` are valid JSON serialized objects and can be parsed and serialized using standard JSON libraries.
+* **Serialization to JSON**: All transmitted structures, nested within `CommandRequestObject` and `CommandResponseObject` are valid JSON serialized objects and can be parsed and serialized using standard JSON libraries. The content type for requests and responses is set to `Content-type: application/json; charset=utf-8` indicating all content is JSON encoded.
 * **Random strings**: We assume that object versions are generated as cryptographically strong random strings. These should be at least 16 bytes long and encoded to string in hexadecimal notation using characters in the range[A-Za-z0-9]. Payment `reference_id` are special in that they are structured to encode the creator of the payment.
 
 TODO Determine after discussion with partners:
@@ -324,21 +316,13 @@
 
 * **sender/receiver (PaymentActorObject)** Information about the sender/receiver in this payment. (Mandatory for a new payment, see `PaymentActorObject`).
 
-<<<<<<< HEAD
 * **reference_id (str)** Unique reference ID of this payment on the payment initiator VASP (the VASP which originally created this payment object). This value should be unique, and formatted as “<creator_vasp_address_hex>_<unique_id>”.  For example, ”123456abcd_12345“. This field is mandatory on payment creation and immutable after that.
-=======
-* **reference_id (str)** Unique reference ID of this payment on the original coordinator VASP (the VASP which originally created this payment object).  This is used as a unique ID on the coordinator VASP side to identify the payment. Populated by the coordinator VASP upon object creation.  This value should be formatted as “<creator_vasp_address>_<unique_id>”.  For example, ”123456abcd_12345“.  This value should be unique per-payment.
->>>>>>> 48dd2eed
 
 * **original_payment_reference_id (str)**
 Used for updates to a payment after it has been committed on chain. For example, used for refunds. The reference ID of the original payment will be placed into this field. This value is optional on payment creation and can only be written once after that.
 
 * (TODO) **recipient_signature (str)**
-<<<<<<< HEAD
-Signature of the recipient of this transaction. The signature is over the `reference_id` and is signed with a key that chains up to its VASP CA. This key need not be the actual account key.  This is the base64 encoded string of the signature. This field is optional, can be updated after payment definition, but is only writable once.
-=======
 Signature of the recipient of this transaction. The signature is over the `reference_id` and is signed with a key that chains up to its VASP CA. This key does not need to be the actual account key.  This is the base64 encoded string of the signature.
->>>>>>> 48dd2eed
 
 * **description (str)** Description of the payment. To be displayed to the user. Unicode utf-8 encoded max length of 255 characters. This field is optional but can only be written once.
 
