--- conflicted
+++ resolved
@@ -63,6 +63,8 @@
             else:
                 if xtype in {str, int, list, dict}:
                     diff[field] = self.data[field]
+                elif issubclass(xtype, Enum):
+                    diff[field] = self.data[field].name
                 else:
                     diff[field] = str(self.data[field])
         return diff
@@ -71,19 +73,7 @@
         parse = self.parse_map()
         for new_diff in self.update_record:
             for field in new_diff:
-<<<<<<< HEAD
                 return True
-=======
-                xtype, parse_more = parse[field]
-                if not parse_more:
-                    # We serialize JSON native types directly
-                    if xtype in {str, int, list, dict}:
-                        diff[field] = new_diff[field]
-                    elif issubclass(xtype, Enum):
-                        diff[field] = new_diff[field].name
-                    else:
-                        diff[field] = str(new_diff[field])
->>>>>>> a40ed299
 
         for field in self.data:
             xtype, parse_more = parse[field]
