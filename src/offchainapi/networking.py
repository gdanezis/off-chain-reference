from .libra_address import LibraAddress
from .protocol_messages import CommandResponseObject
from .business import VASPInfo, BusinessNotAuthorized

from flask import Flask, request, abort
from werkzeug.serving import WSGIRequestHandler

from flask.views import MethodView
import requests
from urllib.parse import urljoin
from json import dumps, loads
import sys
import logging


class NetworkClient:
    def __init__(self, channel):
        self.channel = channel

        # We send all requests through a session to re-use the TLS connection.
        # Keep-alive is automatic within a session.
        self.session = requests.Session()

    def get_url(self, base_url):
        my_addr = self.channel.get_my_address()
        my_other = self.channel.get_other_address()
        url = f'{my_addr.as_str()}/{my_other.as_str()}/process/'
        return urljoin(base_url, url)

    def send_request(self, url, json_request):
        logging.debug(f'Connect to {url}')
        try:
            response = self.session.post(url, json=json_request)
        except requests.exceptions.RequestException as e:
            # This happens in case of (i) a connection error (e.g. DNS failure,
            # refused connection, etc), (ii) timeout, or (iii) if the maximum
            # number of redirections is reached.
            logging.warning(f'RequestException: {e}')
            return False

        try:
            decoded_response = response.content.decode('utf-8')
        except UnicodeError as e:
            logging.warning(f'UnicodeError: {e}')
            return False

        self.channel.parse_handle_response(decoded_response)
        return True

    def close_connection(self):
        self.session.config['keep_alive'] = False


class NetworkServer:

    def __init__(self, vasp):
        # Set the app name to be the address of the VASP
        app_name = vasp.get_vasp_address().as_str()
        self.app = Flask(app_name)
        self.vasp = vasp

        # Register paths.
        route = f'/{self.vasp.get_vasp_address().as_str()}/<other_addr>/process/'
        logging.debug(f'Register route {route}')
        self.app.add_url_rule(
            route,
            view_func=VASPOffChainApi.as_view('process', self.vasp)
        )

    def run(self, host='0.0.0.0', port=80):
        # Ensures that the connection is kept alive
        WSGIRequestHandler.protocol_version = "HTTP/1.1"
        self.app.run(host=host, port=port)


class VASPOffChainApi(MethodView):
    def __init__(self, vasp):
        self.vasp = vasp

    def get(self):
        """ This path is not registered; used by subclasses for debugging. """
        return {"status": "success"}

    def post(self, other_addr):
        logging.debug(f'Data Received {other_addr}')
        try:
            # This is a pyOpenSSL X509 object.
            client_certificate = request.environ['peercert']
        except KeyError:
            # This exception is triggered when there is not client certificate.
            # In this case with continue without it, and it is up to the
            # context to decide whether to reject the client's request.
            client_certificate = None

        request_json = request.get_json()

        # Try to open a channel with the other VASP.
        try:
            channel = self.vasp.get_channel(LibraAddress(other_addr))
        except BusinessNotAuthorized as e:
            # Raised if the other VASP is not an authorised business.
            logging.debug(f'Not Authorized {e}')
            abort(401)
        except IOError as e:
            # Raised if there is an error loading resources associated with
            # the other VASP; eg. its certificate.
            logging.debug(f'IO Error {e}')
            abort(500)

        # Verify that the other VASP is authorised to submit the request;
        # ie. that 'other_addr' matches the certificate.
        if not self.vasp.info_context.is_authorised_VASP(
            client_certificate, other_addr):
            logging.debug(f'Not Authorized')
            abort(403)

        # Process the request and send a response back.
        try:
<<<<<<< HEAD
            response = channel.parse_handle_request(dumps(request_json))
        except TypeError as e:
=======
            if request.headers.get('status') == 'encoded':
                response = channel.parse_handle_request(
                    request_json, encoded=True
                )
            else:
                response = channel.parse_handle_request(request_json)
        except TypeError:
>>>>>>> f811cbb8
            # This exception is triggered when the channel cannot load the
            # json request; eg. when the clients sends a json dict instead of
            # a json string.
            logging.debug(f'Type Error {e}')
            import traceback
            traceback.print_exc()
            abort(400)

        assert response != None
        return response.content<|MERGE_RESOLUTION|>--- conflicted
+++ resolved
@@ -116,18 +116,13 @@
 
         # Process the request and send a response back.
         try:
-<<<<<<< HEAD
-            response = channel.parse_handle_request(dumps(request_json))
-        except TypeError as e:
-=======
             if request.headers.get('status') == 'encoded':
                 response = channel.parse_handle_request(
                     request_json, encoded=True
                 )
             else:
                 response = channel.parse_handle_request(request_json)
-        except TypeError:
->>>>>>> f811cbb8
+        except TypeError as e:
             # This exception is triggered when the channel cannot load the
             # json request; eg. when the clients sends a json dict instead of
             # a json string.
