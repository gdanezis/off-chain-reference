--- conflicted
+++ resolved
@@ -112,11 +112,5 @@
             traceback.print_exc()
             abort(400)
 
-<<<<<<< HEAD
-    
-=======
-        
-
->>>>>>> 5a12b6d9
         assert response != None
         return response.content