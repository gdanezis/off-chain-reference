from .executor import ProtocolExecutor, ExecutorException, CommandProcessor
from .protocol_messages import CommandRequestObject, CommandResponseObject, \
    make_success_response, make_protocol_error, make_parsing_error, make_command_error
from .utils import JSONParsingError, JSONFlag
from .libra_address import LibraAddress
from .storage import StorableFactory

import json
from collections import namedtuple, defaultdict
from threading import RLock
import logging
import asyncio
import time

NetMessage = namedtuple('NetMessage', ['src', 'dst', 'type', 'content'])

class OffChainVASP:
    """Manages the off-chain protocol on behalf of one VASP. """
    def __init__(self, vasp_addr, processor, storage_factory, info_context):
        logging.debug(f'Creating VASP {vasp_addr.as_str()}')

        assert isinstance(processor, CommandProcessor)
        assert isinstance(vasp_addr, LibraAddress)

        # The LibraAddress of the VASP
        self.vasp_addr = vasp_addr
        # The business context provided by the processor
        self.business_context = processor.business_context()

        # The command processor that checks and processes commands
        # We attach the notify member to this class to trigger
        # processing of resumed commands.
        self.processor = processor

        # The VASPInfo context that contains various network information
        # such as TLS certificates and keys.
        self.info_context = info_context

        # The dict of channels we already have.
        self.channel_store = {}

        # Manage storage
        self.storage_factory = storage_factory

    def get_vasp_address(self):
        ''' Return our own VASP Libra Address. '''
        return self.vasp_addr

    def get_channel(self, other_vasp_addr):
        ''' Returns a VASPPairChannel with the other VASP '''
        self.business_context.open_channel_to(other_vasp_addr)
        my_address = self.get_vasp_address()
        store_key = (my_address, other_vasp_addr)

        if store_key not in self.channel_store:
            channel = VASPPairChannel(
                my_address,
                other_vasp_addr,
                self,
                self.storage_factory,
                self.processor
            )
            self.channel_store[store_key] = channel

        return self.channel_store[store_key]

    def get_storage_factory(self):
        ''' Returns a storage factory for this system. '''
        return self.storage_factory

    def close_channel(self, other_vasp_addr):
        my_address = self.get_vasp_address()
        store_key = (my_address, other_vasp_addr)
        if store_key in self.channel_store:
            # Close the TLS channel.
            channel = self.channel_store[store_key]
            channel.network_client.close_connection()

            # Delete the channel from our store.
            del self.channel_store[store_key]


class VASPPairChannel:
    """Represents the state of an off-chain bi-directional channel bewteen two VASPs"""

    def __init__(self, myself, other, vasp, storage, processor):
        """ Initialize the channel between two VASPs.

        * Myself is the VASP initializing the local object (VASPInfo)
        * Other is the other VASP (VASPInfo).
        """

        if __debug__:
            assert isinstance(myself, LibraAddress)
            assert isinstance(other, LibraAddress)
            assert isinstance(processor, CommandProcessor)
            assert isinstance(vasp, OffChainVASP)

        # State that is given by constructor
        self.myself = myself
        self.other = other
        self.processor = processor
        self.vasp = vasp
        self.storage = storage

        # Check we are not making a channel with ourselves
        if self.myself.as_str() == self.other.as_str():
            raise Exception('Must talk to another VASP:', self.myself.as_str(), self.other.as_str())

        # A reentrant lock to manage access.
        self.rlock = RLock()

        # <STARTS to persist>
        root = self.storage.make_value(self.myself.as_str(), None)
        other_vasp = self.storage.make_value(self.other.as_str(), None, root=root)

        with self.storage.atomic_writes() as tx_no:

            # The list of requests I have initiated
            self.my_requests = self.storage.make_list('my_requests', CommandRequestObject, root=other_vasp)

            # The list of requests the other side has initiated
            self.other_requests = self.storage.make_list('other_requests', CommandRequestObject, root=other_vasp)

            # The index of the next request from my sequence that I should retransmit
            # (ie. for which I have not got a response yet.)
            self.next_retransmit = self.storage.make_value('next_retransmit', int, root=other_vasp, default=0)

            # The final sequence
            self.executor = ProtocolExecutor(self, self.processor)

        # <ENDS to persist>

        # Ephemeral state that can be forgotten upon a crash

        # Response cache
        self.response_cache = {}
        self.waiting = defaultdict(list)
        self.pending_requests = []
        # Network handler
        self.net_queue = []

        # The peer base url
        self.peer_base_url = self.vasp.info_context.get_peer_base_url(self.other)

        logging.debug(f'Creating VASP channel {myself.as_str()} -> {other.as_str()}')

    def my_next_seq(self):
        return len(self.my_requests)

    def other_next_seq(self):
        return len(self.other_requests)

    def get_my_address(self):
        return self.myself

    def get_other_address(self):
        return self.other

    def get_vasp(self):
        ''' Get the OffChainVASP to which this channel is attached. '''
        return self.vasp

    # Define a stub here to make the linter happy
    if __debug__:
        def tap(self):
            return []

    def next_final_sequence(self):
        """ Returns the next sequence number in the common sequence."""
        return self.executor.next_seq()

    def get_final_sequence(self):
        """ Returns a list of commands in the common sequence. """
        return self.executor.command_sequence

    def send_request(self, request):
        """ A hook to send a request to other VASP"""
        json_string = request.get_json_data_dict(JSONFlag.NET)
        net_message = NetMessage(self.myself, self.other, CommandRequestObject, json_string)
        self.net_queue += [ net_message ]
        logging.debug(f'Request SENT {self.myself.as_str()}  -> {self.other.as_str()}')
        return net_message

    def send_response(self, response, encoded=True):
        """ A hook to send a response to other VASP"""
        struct = response.get_json_data_dict(JSONFlag.NET)
        if encoded:
            struct = json.dumps(struct)
        net_message = NetMessage(self.myself, self.other, CommandResponseObject, struct)
        self.net_queue += [ net_message ]
        logging.debug(f'Response SENT {self.myself.as_str()}  -> {self.other.as_str()}')
        return net_message

    def is_client(self):
        """ Is the local VASP a client for this pair?"""
        myself_address = self.myself
        other_address = self.other

        # Write out the logic, for clarity
        bit = myself_address.last_bit() ^ other_address.last_bit()
        if bit == 0:
            return myself_address.greater_than_or_equal(other_address)
        if bit == 1:
            return not myself_address.greater_than_or_equal(other_address)
        assert False  # Never reach this code

    def role(self):
        """ The role of the VASP as a string. For debug output."""
        return ['Server', 'Client'][self.is_client()]

    def is_server(self):
        """ Is the local VASP a server for this pair?"""
        return not self.is_client()

    def num_pending_responses(self):
        """ Counts the number of responses this VASP is waiting for """
        return len([1 for req in self.my_requests if not req.has_response()])

    def has_pending_responses(self):
        return self.would_retransmit()


    def process_pending_requests_response(self):
        """ The server re-schedules and executes pending requests, and cached
            responses. """

        # Process any requests that might be waiting, due to out
        # of order delivery.
        self.process_waiting_requests()

        ## No need to make loop -- it will call again upon success
        if self.next_final_sequence() in self.response_cache:
            response = self.response_cache[self.next_final_sequence()]
            self.handle_response(response)


    def apply_response_to_executor(self, request):
        """Signals to the executor the success or failure of a command."""
        assert request.response is not None
        response = request.response
        if request.is_success():
            self.executor.set_success(response.command_seq)
        else:
            self.executor.set_fail(response.command_seq)

    def sequence_command_local(self, off_chain_command):
        """ The local VASP attempts to sequence a new off-chain command."""

        off_chain_command.set_origin(self.get_my_address())
        request = CommandRequestObject(off_chain_command)

        # Ensure all storage operations are written atomically.
        with self.rlock:
            with self.storage.atomic_writes() as tx_no:
                request.seq = self.my_next_seq()

                if self.is_server():
                    request.command_seq = self.next_final_sequence()
                    # Raises and exits on error -- does not sequence
                    self.executor.sequence_next_command(off_chain_command,
                        do_not_sequence_errors = True)

                self.my_requests += [ request ]

        # Send the requests outside the locks to allow
        # for an asyncronous implementation.
        return self.send_request(request)


    def parse_handle_request(self, json_command, encoded=False):
        ''' Handles a request provided as a json_string '''
<<<<<<< HEAD
        # TODO: The assert below is not ideal as it will go away when running
        # python -O, and is important since it needs to sanitize inputs from
        # the other VASP.
        # assert type(json_command) == str
        logging.debug(f'Request Received {self.other.as_str()}  -> {self.myself.as_str()}')
        with self.rlock:
            try:
                req_dict = json.loads(json_command) if encoded else json_command
                request = CommandRequestObject.from_json_data_dict(req_dict, JSONFlag.NET)
=======
        logging.debug(
            f'Request Received {self.other.as_str()}  -> {self.myself.as_str()}'
        )
        with self.rlock:
            try:
                req_dict = json.loads(json_command) if encoded else json_command
                request = CommandRequestObject.from_json_data_dict(
                    req_dict, JSONFlag.NET
                )
                # return self.handle_request(request)
>>>>>>> b7964e42
                response = self.handle_request(request)
            except JSONParsingError:
                response = make_parsing_error()
        full_response = self.send_response(response, encoded=False)
        return full_response

    def process_waiting_requests(self):
        ''' Executes any requets that are now capable of executing, and were
            not before due to being received out of order. '''
        while self.other_next_seq() in self.waiting:
            next_seq = self.other_next_seq()
            list_of_requets = self.waiting[next_seq]
            for req_record in list_of_requets:
                (json_command, encoded, fut, old_time) = req_record

                # Call, and this will update the future and unblocks
                # any processes waiting on it.
                self.parse_handle_request_to_future(json_command, encoded, fut)

            del self.waiting[next_seq]


    def parse_handle_request_to_future(self, json_command, encoded=False, fut=None):
        ''' Handles a request provided as a json_string and returns
            a future for when the command will be processed.'''
        # TODO: The assert below is not ideal as it will go away when running
        # python -O, and is important since it needs to sanitize inputs from
        # the other VASP.
        # assert type(json_command) == str
        if fut is None:
            fut = asyncio.Future()

        logging.debug(f'Request Received {self.other.as_str()}  -> {self.myself.as_str()}')
        with self.rlock:
            try:
                # Parse the request whoever necessary
                req_dict = json.loads(json_command) if encoded else json_command
                request = CommandRequestObject.from_json_data_dict(req_dict, JSONFlag.NET)

                # Here test if it is the next one in order
                if request.seq <= self.other_next_seq() and not (self.is_server() and self.num_pending_responses() > 0):
                    response = self.handle_request(request)
                else:
                    self.waiting[request.seq] += [(json_command, encoded, fut, time.time())]
                    return fut

            except JSONParsingError:
                response = make_parsing_error()
                full_response = self.send_response(response, encoded=False)
            except Exception as e:
                fut.set_exception(e)
                return fut

        full_response = self.send_response(response, encoded=False)
        fut.set_result(full_response)
        return fut


    def handle_request(self, request):
        with self.storage.atomic_writes() as tx_no:
            return self._handle_request(request)

    def _handle_request(self, request):
        """ Handles a request received by this VASP.

            Returns a network record of the response to the request.
        """
        request.command.set_origin(self.other)

        # Always answer old requests
        if request.seq < self.other_next_seq():
            previous_request = self.other_requests[request.seq]
            if previous_request.is_same_command(request):
                # Re-send the response
                response = previous_request.response
                return response

            else:
                # There is a conflict, and it will have to be resolved
                #  TODO[issue 8]: How are conflicts meant to be resolved? With only
                #        two participants we cannot tolerate errors.
                response = make_protocol_error(request, code='conflict')
                response.previous_command = previous_request.command
                return response

        # Clients are not to suggest sequence numbers.
        if self.is_server() and request.command_seq is not None:
            response = make_protocol_error(request, code='malformed')
            return response

        # As a server we first wait for the status of all server
        # requests to sequence any new client requests.
        if self.is_server() and self.num_pending_responses() > 0:
            self.pending_requests += [request]
            # TODO [issue #38]: Ideally, the channel should return None,
            # and the server network should wait until a response is available
            # before answering the client.
            response = make_protocol_error(request, code='wait')
            return response

        # Sequence newer requests
        if request.seq == self.other_next_seq():
            if self.is_client() and request.command_seq > self.next_final_sequence():
                # We must wait, since we cannot give an answer before sequencing
                # previous commands.
                response = make_protocol_error(request, code='wait')
                return response

            seq = self.next_final_sequence()
            try:
                self.executor.sequence_next_command(request.command,
                                    do_not_sequence_errors = False)
                response = make_success_response(request)
            except ExecutorException as e:
                response = make_command_error(request, str(e))

            # Write back to storage
            request.response = response
            request.response.command_seq = seq
            self.other_requests += [request]
            self.apply_response_to_executor(request)
            return request.response

        elif request.seq > self.other_next_seq():
            # We have received the other side's request without receiving the
            # previous one
            response = make_protocol_error(request, code='missing')
            return response
        else:
            # OK: Previous cases are exhaustive
            assert False

    def parse_handle_response(self, json_response, encoded=False):
        ''' Handles a response provided as a json string. '''
<<<<<<< HEAD
        # assert type(json_response) == str
=======
>>>>>>> b7964e42
        logging.debug(f'Response Received {self.other.as_str()}  -> {self.myself.as_str()}')
        with self.rlock:
            try:
                resp_dict = json.loads(json_response) if encoded else json_response
                response = CommandResponseObject.from_json_data_dict(resp_dict, JSONFlag.NET)
                result = self.handle_response(response)
                return result
            except JSONParsingError as e:
                # Log, but cannot reply: TODO
                # Close the channel?
                import traceback
                traceback.print_exc()
                return False

    def handle_response(self, response):
        with self.storage.atomic_writes() as tx_no:
            return self._handle_response(response)

    def _handle_response(self, response):
        """ Handles a response to a request by this VASP """
        assert isinstance(response, CommandResponseObject)
        request_seq = response.seq
        if type(request_seq) is not int:
            # This denotes a serious error, where the response could not
            # even be parsed. TODO: log the request/reply for debugging.
            assert response.status == 'failure'
            return False

        # Check this is the next expected response
        if not request_seq < len(self.my_requests):
            # Caught a bug on the other side
            # TODO: Log warning the other side might be buggy
            return False

        if response.not_protocol_failure():

            # Optimization
            next_expected = self.next_retransmit.get_value()
            if next_expected == request_seq:
                self.next_retransmit.set_value(next_expected + 1)

            # Idenpotent: We have already processed the response
            if self.my_requests[request_seq].has_response():
                # TODO: Check the reponse is the same and log warning otherwise.
                return True

            request = self.my_requests[request_seq]
            if response.command_seq == self.next_final_sequence():
                # Next command to commit -- do commit it.
                request.response = response

                # Write back the request to storage
                self.my_requests[request_seq] = request

                try:
                    self.executor.sequence_next_command(request.command, \
                        do_not_sequence_errors = False)
                except:
                    # We ignore the outcome since the response is what matters.
                    # TODO: something buggy has happened, if we return an error
                    #       at this point. Log a warning to interop testing.
                    pass

                self.apply_response_to_executor(request)
                self.process_pending_requests_response()
                return True

            elif response.command_seq < self.next_final_sequence():
                # Request already in the sequence: happens to the server party.
                #  No chance to register an error, since we do not reply.
                request.response = response

                # Write back the request to storage
                self.my_requests[request_seq] = request

                self.apply_response_to_executor(request)
                self.process_pending_requests_response()
                return True

            elif response.command_seq > self.next_final_sequence():
                # This is too high -- wait for more data?
                # Store the response for later use.
                self.response_cache[response.command_seq] = response
                return True
            else:
                # Previous conditions are exhaustive
                assert False
        else:
            # Handle protocol failures.
            if response.error.code == 'missing':
                return False  # Will Retransmit
            elif response.error.code == 'wait':
                return False  # Will Retransmit
            elif response.error.code == 'malformed':
                # TODO: log a warning
                return False  # Implementation bug was caught.
            elif response.error.code == 'conflict':
                return False
            else:
                # Manage other errors
                # Implementation bug was caught.
                assert False

    def retransmit(self):
        """ Re-sends the earlierst request that has not yet got a response, if any """
        with self.rlock:
            self.would_retransmit(do_retransmit=True)

    def would_retransmit(self, do_retransmit=False):
        """ Returns true if there are any pending re-transmits, namely
            requests for which the response has not yet been received. """

        request_to_send = None

        with self.rlock:
            with self.storage.atomic_writes() as tx_no:
                next_retransmit = self.next_retransmit.get_value()
                while next_retransmit < len(self.my_requests):
                    request = self.my_requests[next_retransmit]
                    if request.has_response():
                        next_retransmit += 1
                    else:
                        if do_retransmit:
                            request_to_send = request
                        break
                self.next_retransmit.set_value(next_retransmit)

        # Send request outside the lock to allow for asynchronous
        # sending methods.
        return self.send_request(request) if request_to_send != None else None<|MERGE_RESOLUTION|>--- conflicted
+++ resolved
@@ -270,7 +270,6 @@
 
     def parse_handle_request(self, json_command, encoded=False):
         ''' Handles a request provided as a json_string '''
-<<<<<<< HEAD
         # TODO: The assert below is not ideal as it will go away when running
         # python -O, and is important since it needs to sanitize inputs from
         # the other VASP.
@@ -280,18 +279,6 @@
             try:
                 req_dict = json.loads(json_command) if encoded else json_command
                 request = CommandRequestObject.from_json_data_dict(req_dict, JSONFlag.NET)
-=======
-        logging.debug(
-            f'Request Received {self.other.as_str()}  -> {self.myself.as_str()}'
-        )
-        with self.rlock:
-            try:
-                req_dict = json.loads(json_command) if encoded else json_command
-                request = CommandRequestObject.from_json_data_dict(
-                    req_dict, JSONFlag.NET
-                )
-                # return self.handle_request(request)
->>>>>>> b7964e42
                 response = self.handle_request(request)
             except JSONParsingError:
                 response = make_parsing_error()
@@ -426,10 +413,6 @@
 
     def parse_handle_response(self, json_response, encoded=False):
         ''' Handles a response provided as a json string. '''
-<<<<<<< HEAD
-        # assert type(json_response) == str
-=======
->>>>>>> b7964e42
         logging.debug(f'Response Received {self.other.as_str()}  -> {self.myself.as_str()}')
         with self.rlock:
             try:
