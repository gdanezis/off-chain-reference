--- conflicted
+++ resolved
@@ -247,7 +247,6 @@
 
     sf2 = StorableFactory(cd2)
     assert '__backup_recovery' not in cd2
-<<<<<<< HEAD
     assert cd2 == {"1":1, "2":2, '4':4}
 
 def test_dict_trans():
@@ -269,7 +268,4 @@
         eg['z'] = 20
     
     assert len(eg) == 3
-    assert set(eg.keys()) == set(['x', 'y', 'z'])
-=======
-    assert cd2 == {"1": 1, "2": 2, '4': 4}
->>>>>>> 839d117f
+    assert set(eg.keys()) == set(['x', 'y', 'z'])