--- conflicted
+++ resolved
@@ -19,12 +19,9 @@
 from mock import AsyncMock
 import pytest
 import json
-<<<<<<< HEAD
+import asyncio
 from os import urandom
-=======
-import asyncio
 
->>>>>>> b890156c
 
 @pytest.fixture
 def three_addresses():
