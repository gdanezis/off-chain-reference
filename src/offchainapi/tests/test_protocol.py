from ..protocol import VASPPairChannel, make_protocol_error
from ..executor import ExecutorException
from ..protocol_messages import CommandRequestObject, CommandResponseObject
from ..sample_command import SampleCommand
from ..command_processor import CommandProcessor
from ..utils import JSONSerializable, JSONFlag

import types
from copy import deepcopy
import random
from unittest.mock import MagicMock
import pytest


def monkey_tap_to_list(pair, requests_sent, replies_sent):
    pair.msg = []
    pair.xx_requests_sent = requests_sent
    pair.xx_replies_sent = replies_sent
    pair.xx_requests_stats = 0
    pair.xx_replies_stats = 0

    def to_tap_requests(self, msg):
        assert msg is not None
        assert isinstance(msg, CommandRequestObject)
        self.xx_requests_stats += 1
        self.xx_requests_sent += [deepcopy(msg)]

    def to_tap_reply(self, msg):
        assert isinstance(msg, CommandResponseObject)
        assert msg is not None
        self.xx_replies_stats += 1
        self.xx_replies_sent += [deepcopy(msg)]

    pair.send_request = types.MethodType(to_tap_requests, pair)
    pair.send_response = types.MethodType(to_tap_reply, pair)
    return pair


class RandomRun(object):
    def __init__(self, server, client, commands, seed='fixed seed'):
        # MESSAGE QUEUES
        self.to_server_requests = []
        self.to_client_response = []
        self.to_client_requests = []
        self.to_server_response = []

        self.server = monkey_tap_to_list(
            server, self.to_client_requests, self.to_client_response
        )
        self.client = monkey_tap_to_list(
            client, self.to_server_requests, self.to_server_response
        )

        self.commands = commands
        self.number = len(commands)
        random.seed(seed)

        self.DROP = True
        self.VERBOSE = False

    def run(self):
        to_server_requests = self.to_server_requests
        to_client_response = self.to_client_response
        to_client_requests = self.to_client_requests
        to_server_response = self.to_server_response
        server = self.server
        client = self.client
        commands = self.commands

        while True:

            # Inject a command every round
            if random.random() > 0.99:
                if len(commands) > 0:
                    c = commands.pop(0)
                    try:
                        if random.random() > 0.5:
                            client.sequence_command_local(c)
                        else:
                            server.sequence_command_local(c)
                    except ExecutorException:
                        commands.insert(0, c)

            # Random drop
            while self.DROP and random.random() > 0.3:
                kill_list = random.choice([to_server_requests,
                                           to_client_requests,
                                           to_client_response,
                                           to_server_response])
                del kill_list[-1:]

            Case = [False, False, False, False, False]
            Case[random.randint(0, len(Case) - 1)] = True
            Case[random.randint(0, len(Case) - 1)] = True

            # Make progress by delivering a random queue
            if Case[0] and len(to_server_requests) > 0:
                client_request = to_server_requests.pop(0)
                server.handle_request(client_request)

            if Case[1] and len(to_client_requests) > 0:
                server_request = to_client_requests.pop(0)
                client.handle_request(server_request)

            if Case[2] and len(to_client_response) > 0:
                rep = to_client_response.pop(0)
                # assert req.client_sequence_number is not None
                client.handle_response(rep)

            if Case[3] and len(to_server_response) > 0:
                rep = to_server_response.pop(0)
                server.handle_response(rep)

            # Retransmit
            if Case[4] and random.random() > 0.10:
                client.retransmit()
                server.retransmit()

            if self.VERBOSE:
                print([to_server_requests,
                       to_client_requests,
                       to_client_response,
                       to_server_response])

                print([server.would_retransmit(),
                       client.would_retransmit(),
                       server.executor.last_confirmed,
                       client.executor.last_confirmed])

            if not server.would_retransmit() and not client.would_retransmit() \
                    and server.executor.last_confirmed == self.number \
                    and client.executor.last_confirmed == self.number:
                break

    def checks(self, NUMBER):
        client = self.client
        server = self.server

        client_seq = [c.item() for c in client.get_final_sequence()]
        server_seq = [c.item() for c in server.get_final_sequence()]

        assert len(client_seq) == NUMBER
        assert client_seq == server_seq
        assert set(range(NUMBER)) == set(client_seq)

        client_exec_seq = [c.item() for c in client.executor.command_sequence]
        server_exec_seq = [c.item() for c in server.executor.command_sequence]
        assert set(client_seq) == set(client_exec_seq)
        assert set(server_seq) == set(server_exec_seq)


def test_client_server_role_definition(three_addresses, vasp):
    a0, a1, a2 = three_addresses
    command_processor = MagicMock(spec=CommandProcessor)
    store = MagicMock()
    network_client = MagicMock()

    channel = VASPPairChannel(
        a0, a1, vasp, store, command_processor, network_client
    )
    assert channel.is_server()
    assert not channel.is_client()

    channel = VASPPairChannel(
        a1, a0, vasp, store, command_processor, network_client
    )
    assert not channel.is_server()
    assert channel.is_client()

    # Lower address is server (xor bit = 1)
    channel = VASPPairChannel(
        a0, a2, vasp, store, command_processor, network_client
    )
    assert not channel.is_server()
    assert channel.is_client()

    channel = VASPPairChannel(
        a2, a0, vasp, store, command_processor, network_client
    )
    assert channel.is_server()
    assert not channel.is_client()


def test_protocol_server_client_benign(two_channels):
    server, client = two_channels

    # Create a server request for a command
    server.sequence_command_local(SampleCommand('Hello'))
    assert len(server.get_final_sequence()) > 0

    msg_list = server.tap()
    assert len(msg_list) == 1
    request = msg_list.pop()
    assert isinstance(request, CommandRequestObject)
    assert server.my_next_seq() == 1

    # Pass the request to the client
    assert client.other_next_seq() == 0
    client.handle_request(request)
    msg_list = client.tap()
    assert len(msg_list) == 1
    reply = msg_list.pop()
    assert isinstance(reply, CommandResponseObject)
    assert client.other_next_seq() == 1
    assert reply.status == 'success'

    # Pass the reply back to the server
    assert len(server.executor.command_status_sequence) == 0
    server.handle_response(reply)
    msg_list = server.tap()
    assert len(msg_list) == 0  # No message expected

    assert len(server.executor.command_status_sequence) > 0
    assert len(client.executor.command_status_sequence) > 0
    assert client.get_final_sequence()[0].item() == 'Hello'


def test_protocol_server_conflicting_sequence(two_channels):
    server, client = two_channels

    # Create a server request for a command
    server.sequence_command_local(SampleCommand('Hello'))
    request = server.tap()[0]

    # Modilfy message to be a conflicting sequence number
    request_conflict = deepcopy(request)
    assert request_conflict.seq == 0
    request_conflict.command = SampleCommand("Conflict")

    # Pass the request to the client
    client.handle_request(request)
    reply = client.tap()[0]
    client.handle_request(request_conflict)
    reply_conflict = client.tap()[0]

    # We only sequence one command.
    assert client.other_next_seq() == 1
    assert reply.status == 'success'

    # The response to the second command is a failure
    assert reply_conflict.status == 'failure'
    assert reply_conflict.error.code == 'conflict'

    # Pass the reply back to the server
    assert len(server.executor.command_status_sequence) == 0
    server.handle_response(reply)
    msg_list = server.tap()
    assert len(msg_list) == 0  # No message expected

    assert len(server.executor.command_status_sequence) > 0
    assert len(client.executor.command_status_sequence) > 0
    assert client.get_final_sequence()[0].item() == 'Hello'


def test_protocol_client_server_benign(two_channels):
    server, client = two_channels

    # Create a server request for a command
    client.sequence_command_local(SampleCommand('Hello'))
    msg_list = client.tap()
    assert len(msg_list) == 1
    request = msg_list.pop()
    assert isinstance(request, CommandRequestObject)
    assert client.other_next_seq() == 0
    assert client.my_next_seq() == 1

    # Send to server
    assert server.other_next_seq() == 0
    server.handle_request(request)
    msg_list = server.tap()
    assert len(msg_list) == 1
    reply = msg_list.pop()
    assert isinstance(reply, CommandResponseObject)
    assert server.other_next_seq() == 1
    assert server.next_final_sequence() == 1
    assert len(server.executor.command_status_sequence) > 0

    # Pass response back to client
    assert client.my_requests[0].response is None
    client.handle_response(reply)
    msg_list = client.tap()
    assert len(msg_list) == 0  # No message expected

    assert len(client.executor.command_status_sequence) > 0
    assert client.my_requests[0].response is not None
    assert client.get_final_sequence()[0].item() == 'Hello'
    assert client.next_final_sequence() == 1
    assert client.my_next_seq() == 1
    assert server.my_next_seq() == 0


def test_protocol_server_client_interleaved_benign(two_channels):
    server, client = two_channels

    client.sequence_command_local(SampleCommand('Hello'))
    client_request = client.tap()[0]
    server.sequence_command_local(SampleCommand('World'))
    server_request = server.tap()[0]

    # The server waits until all own requests are done
    server.handle_request(client_request)
    server_reply = server.tap()[0]
    assert server_reply.error.code == 'wait'

    client.handle_request(server_request)
    client_reply = client.tap()[0]

    server.handle_response(client_reply)
    server_reply = server.tap()[0]

    client.handle_response(server_reply)

    assert len(client.my_requests) == 1
    assert len(server.other_requests) == 1
    assert len(client.get_final_sequence()) == 2
    assert len(server.get_final_sequence()) == 2
    assert [c.item() for c in client.get_final_sequence()] == ['World', 'Hello']
    assert [c.item() for c in server.get_final_sequence()] == ['World', 'Hello']


def test_protocol_server_client_interleaved_swapped_request(two_channels):
    server, client = two_channels

    client.sequence_command_local(SampleCommand('Hello'))
    client_request = client.tap()[0]
    server.sequence_command_local(SampleCommand('World'))
    server_request = server.tap()[0]

    client.handle_request(server_request)
    client_reply = client.tap()[0]
    server.handle_request(client_request)
    server_reply = server.tap()[0]
    assert server_reply.error.code == 'wait'

    server.handle_response(client_reply)
    server_reply = server.tap()[0]

    client.handle_response(server_reply)

    assert len(client.my_requests) == 1
    assert len(server.other_requests) == 1
    assert len(client.get_final_sequence()) == 2
    assert len(server.get_final_sequence()) == 2
    assert [c.item() for c in client.get_final_sequence()] == ['World', 'Hello']
    assert [c.item() for c in server.get_final_sequence()] == ['World', 'Hello']


def test_protocol_server_client_interleaved_swapped_reply(two_channels):
    server, client = two_channels

    client.sequence_command_local(SampleCommand('Hello'))
    client_request = client.tap()[0]
    server.sequence_command_local(SampleCommand('World'))
    server_request = server.tap()[0]

    server.handle_request(client_request)
    server_reply = server.tap()[0]
    assert server_reply.error.code == 'wait'

    client.handle_request(server_request)
    client_reply = client.tap()[0]

    server.handle_response(client_reply)
    server_reply = server.tap()[0]

    client.handle_response(server_reply)

    assert len(client.my_requests) == 1
    assert len(server.other_requests) == 1
    assert len(client.get_final_sequence()) == 2
    assert len(server.get_final_sequence()) == 2
    assert [c.item() for c in client.get_final_sequence()] == ['World', 'Hello']
    assert [c.item() for c in server.get_final_sequence()] == ['World', 'Hello']


def test_random_interleave_no_drop(two_channels):
    server, client = two_channels

    NUMBER = 20
    commands = list(range(NUMBER))
    commands = [SampleCommand(c) for c in commands]

    R = RandomRun(server, client, commands, seed='drop')
    R.DROP = False
    R.run()

    R.checks(NUMBER)

    client = R.client
    server = R.server

    # Print stats:
    print()
    print("Client: Requests #%d  Responses #%d" %
          (client.xx_requests_stats, client.xx_replies_stats))
    print("Server: Requests #%d  Responses #%d" %
          (server.xx_requests_stats, server.xx_replies_stats))


def test_random_interleave_and_drop(two_channels):
    server, client = two_channels

    NUMBER = 20
    commands = list(range(NUMBER))
    commands = [SampleCommand(c) for c in commands]

    R = RandomRun(server, client, commands, seed='drop')
    R.run()
    R.checks(NUMBER)

    client = R.client
    server = R.server

    # Print stats:
    print()
    print("Client: Requests #%d  Responses #%d" %
          (client.xx_requests_stats, client.xx_replies_stats))
    print("Server: Requests #%d  Responses #%d" %
          (server.xx_requests_stats, server.xx_replies_stats))


def test_random_interleave_and_drop_and_invalid(two_channels):
    server, client = two_channels

    NUMBER = 20
    commands = list(range(NUMBER))
    commands = [SampleCommand(c) for c in commands]
    for c in commands:
        c.always_happy = False

    R = RandomRun(server, client, commands, seed='drop')
    R.run()
    R.checks(NUMBER)

    client = R.client
    server = R.server

    client_seq = [c.item() for c in client.get_final_sequence()]
    server_seq = [c.item() for c in server.get_final_sequence()]

    # Print stats:
    print()
    print("Client: Requests #%d  Responses #%d" %
          (client.xx_requests_stats, client.xx_replies_stats))
    print("Server: Requests #%d  Responses #%d" %
          (server.xx_requests_stats, server.xx_replies_stats))

    server_store_keys = server.executor.object_store.keys()
    client_store_keys = client.executor.object_store.keys()
    assert set(server_store_keys) == set(client_store_keys)


def test_dependencies(two_channels):
    server, client = two_channels

    # Commands with dependencies
    cmd = [(0, []),
           (1, [0]),
           (2, []),
           (3, []),
           (4, [0]),
           (5, []),
           (6, [2]),
           (7, []),
           (8, [1]),
           (9, [4]),
           ]

    NUMBER = len(cmd)
    commands = [SampleCommand(c, deps) for c, deps in cmd]

    R = RandomRun(server, client, commands, seed='deps')
    R.run()
    R.checks(NUMBER)

    client = R.client
    server = R.server

<<<<<<< HEAD
    mapcmd = { c.item():client.executor.command_status_sequence[i] for i, c in  enumerate(client.get_final_sequence())}
=======
    mapcmd = {c.item(): c.commit_status for c in client.get_final_sequence()}
>>>>>>> 839d117f
    # Only one of the items with common dependency commits
    assert sum([mapcmd[1], mapcmd[4]]) == 1
    assert sum([mapcmd[8], mapcmd[9]]) == 1
    # All items commit (except those with common deps)
    assert sum(mapcmd.values()) == 8


def test_json_serlialize():
    # Test Commands (to ensure correct debug)
    cmd = SampleCommand(1, [2, 3])
    cmd2 = SampleCommand(10, [2, 3])
    data = cmd.get_json_data_dict(JSONFlag.NET)
    cmd2 = SampleCommand.from_json_data_dict(data, JSONFlag.NET)
    assert cmd == cmd2

    # Test Request, Response
    req0 = CommandRequestObject(cmd)
    req2 = CommandRequestObject(cmd2)
    req0.seq = 10
    req0.command_seq = 15
    req0.status = 'success'

    data = req0.get_json_data_dict(JSONFlag.STORE)
    assert data is not None
    req1 = CommandRequestObject.from_json_data_dict(data, JSONFlag.STORE)
    assert req0 == req1
    assert req1 != req2

    req0.response = make_protocol_error(req0, 'The error code')
    data_err = req0.get_json_data_dict(JSONFlag.STORE)
    assert data_err is not None
    assert data_err['response'] is not None
    req_err = CommandRequestObject.from_json_data_dict(data_err, JSONFlag.STORE)
    assert req0 == req_err


def test_VASProot(three_addresses, vasp):
    a0, a1, a2 = three_addresses

    # Check our own address is good
    assert vasp.get_vasp_address() == a0
    # Calling twice gives the same instance (use 'is')
    assert vasp.get_channel(a1) is vasp.get_channel(a1)
    # Different VASPs have different objects
    assert vasp.get_channel(a1) is not vasp.get_channel(a2)
    assert vasp.get_channel(a2).is_client()


def test_VASProot_diff_object(vasp, three_addresses):
    a0, _, b1 = three_addresses
    b2 = deepcopy(b1)

    # Check our own address is good
    assert vasp.get_vasp_address() == a0
    # Calling twice gives the same instance (use 'is')
    assert vasp.get_channel(b1) is vasp.get_channel(b2)


def test_real_address(three_addresses):
    from os import urandom
    A, _, B = three_addresses
    Ap = deepcopy(A)
    assert B.greater_than_or_equal(A)
    assert not A.greater_than_or_equal(B)
    assert A.greater_than_or_equal(A)
    assert A.greater_than_or_equal(Ap)
    assert A.equal(A)
    assert A.equal(Ap)
    assert not A.equal(B)
    assert not B.equal(Ap)
    assert A.last_bit() ^ B.last_bit() == 1
    assert A.last_bit() ^ A.last_bit() == 0


def test_sample_command():
    store = {}
    cmd1 = SampleCommand('hello')
    store['hello'] = cmd1.get_object('hello', store)
    cmd2 = SampleCommand('World', deps=['hello'])
    obj = cmd2.get_object('World', store)

    data = obj.get_json_data_dict(JSONFlag.STORE)
    obj2 = JSONSerializable.parse(data, JSONFlag.STORE)
    assert obj2.version == obj.version
    assert obj2.previous_versions == obj.previous_versions<|MERGE_RESOLUTION|>--- conflicted
+++ resolved
@@ -476,11 +476,7 @@
     client = R.client
     server = R.server
 
-<<<<<<< HEAD
     mapcmd = { c.item():client.executor.command_status_sequence[i] for i, c in  enumerate(client.get_final_sequence())}
-=======
-    mapcmd = {c.item(): c.commit_status for c in client.get_final_sequence()}
->>>>>>> 839d117f
     # Only one of the items with common dependency commits
     assert sum([mapcmd[1], mapcmd[4]]) == 1
     assert sum([mapcmd[8], mapcmd[9]]) == 1
