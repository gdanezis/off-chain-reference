--- conflicted
+++ resolved
@@ -664,24 +664,10 @@
         role = ['sender', 'receiver'][is_receiver]
         other_role = ['sender', 'receiver'][not is_receiver]
 
-<<<<<<< HEAD
-        status = payment.data[role].status
-=======
         status = payment.data[role].status.as_status()
-        status_other = payment.data[other_role].status.as_status()
-
-        if status in {Status.abort} or (
-            status == Status.ready_for_settlement and
-            status_other == Status.ready_for_settlement
-        ):
-            # Nothing more to be done with this payment
-            # Return a new payment version with no modification
-            # To singnal no changes, and therefore no new command.
-            return payment.new_version()
-
->>>>>>> 2e74c30c
+        other_status = payment.data[other_role].status.as_status()
+
         current_status = status
-        other_status = payment.data[other_role].status.as_status()
 
         new_payment = payment.new_version()
 
@@ -691,10 +677,13 @@
         try:
             await business.payment_initial_processing(payment, ctx)
 
-            if status in {Status.settled, Status.abort}:
+            if status in {Status.abort} or (
+                status == Status.ready_for_settlement and
+                other_status == Status.ready_for_settlement
+            ):
                 # Nothing more to be done with this payment
                 # Return a new payment version with no modification
-                # To signal no changes, and therefore no new command.
+                # To singnal no changes, and therefore no new command.
                 return new_payment
 
             # We set our status as abort.
