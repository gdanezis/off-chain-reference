--- conflicted
+++ resolved
@@ -16,16 +16,15 @@
 import json
 
 
-<<<<<<< HEAD
 class PaymentProcessorNoProgress(Exception):
     pass
 
 
 class PaymentProcessorRemoteError(Exception):
     pass
-=======
+
+
 logger = logging.getLogger(name='libra_off_chain_api.payment_logic')
->>>>>>> f6b3f383
 
 
 class PaymentProcessor(CommandProcessor):
@@ -153,13 +152,12 @@
         logger.error(
             f'(other:{other_address.as_str()}) Command #{seq} Failure: {error}'
         )
-<<<<<<< HEAD
 
         # If this is our own command, that just failed, we should update
         # the outcome:
         try:
             if command.origin != other_address:
-                self.logger.error(
+                logger.error(
                     f'Command with {other_address.as_str()}.#{seq}'
                     f' Trigger outcome.')
 
@@ -169,18 +167,16 @@
                                 payment.reference_id,
                                 PaymentProcessorRemoteError(error))
             else:
-                self.logger.error(
+                logger.error(
                     f'Command with {other_address.as_str()}.#{seq}'
                     f' Error on other VASPs command.')
         except Exception:
-            self.logger.error(
+            logger.error(
                 f'Command with {other_address.as_str()}.#{seq}'
                 f' Cannot recover payment or reference_id'
             )
 
         return
-=======
->>>>>>> f6b3f383
 
     async def process_command_success_async(self, other_address, command, seq):
         """ The asyncronous command processing logic.
@@ -251,7 +247,6 @@
                     # Attempt to send it to the other VASP.
                     await self.net.send_request(other_address, request)
                 else:
-<<<<<<< HEAD
                     # Signal to anyone waiting that progress was not made
                     # despite being our turn to make progress. As a result
                     # some extra processing should be done until progress
@@ -261,12 +256,10 @@
                     self.set_payment_outcome_exception(
                         payment.reference_id,
                         PaymentProcessorNoProgress())
-=======
                     logger.debug(
                         f'(other:{other_address_str}) No more commands '
                         f'created for Payment lastly with seq num #{seq}'
                     )
->>>>>>> f6b3f383
 
             # If we are here we are done with this obligation.
             with self.storage_factory.atomic_writes():
@@ -724,10 +717,10 @@
             current_status = Status.abort
 
         except Exception as e:
-            self.logger.error(
+            logger.error(
                 f'Error while processing payment {payment.reference_id}'
                 ' return error in metadata & abort.')
-            self.logger.exception(e)
+            logger.exception(e)
 
             # Only report the error in meta-data
             # & Abort the payment.
