from .executor import ProtocolCommand
from .payment import PaymentObject
from .utils import JSONSerializable


# Functions to check incoming diffs
class PaymentLogicError(Exception):
    """ Indicates a payment processing error. """
    pass


# Note: ProtocolCommand is JSONSerializable, so no need to extend again.
@JSONSerializable.register
class PaymentCommand(ProtocolCommand):
    ''' Creates a new ``PaymentCommand`` based on a given payment.

        The  command creates the object version of the payment given
        and depends on any previous versions of the given payment.

        Args:
            payment (PaymentObject): The payment from which to build the command.
    '''

    def __init__(self, payment):
        ProtocolCommand.__init__(self)
        self.dependencies = list(payment.previous_versions)
        self.creates_versions = [payment.get_version()]
        self.command = payment.get_full_diff_record()

    def __eq__(self, other):
        return ProtocolCommand.__eq__(self, other) \
            and self.dependencies == other.dependencies \
            and self.creates_versions == other.creates_versions \
            and self.command == other.command

    def get_object(self, version_number, dependencies):
        """ Returns the new payment object defined by this command. Since this
        may depend on a previous payment (when it is an update) we need to
        provide a dictionary of its dependencies.

        Args:
            version_number (int): The version number
            dependencies (list): The list of dependencies.

        Raises:
            PaymentLogicError: If the payment depends on more than one other
                               payment.

        Returns:
            PaymentObject: The updated payment.
        """
        # First find dependencies & created objects.
        new_version = self.get_new_version()
        if new_version != version_number:
            raise PaymentLogicError(
                f"Unknown object {version_number} (only know {new_version})"
            )

        # This indicates the command creates a fresh payment.
        if len(self.dependencies) == 0:
            payment = PaymentObject.create_from_record(self.command)
            payment.set_version(new_version)
            return payment

        # This command updates a previous payment.
        elif len(self.dependencies) == 1:
            dep = self.dependencies[0]
            if dep not in dependencies:
                raise PaymentLogicError(
                    f'Cound not find payment dependency: {dep}'
                )
            dep_object = dependencies[dep]

            # Need to get a deepcopy new version.
            updated_payment = dep_object.new_version(new_version)
            PaymentObject.from_full_record(
<<<<<<< HEAD
                self.command, base_instance=updated_payment)
=======
                self.command, base_instance=updated_payment
            )

            self.payment = updated_payment
>>>>>>> cc1f2dde
            return updated_payment

        raise PaymentLogicError("Can depdend on no or one other payment.")

    def get_payment(self, dependencies):
        version = self.get_new_version()
        return self.get_object(version, dependencies)

    def get_json_data_dict(self, flag):
        ''' Get a data dictionary compatible with JSON serilization
            (json.dumps).

            Args:
                flag (utils.JSONFlag): whether the JSON is intended
                    for network transmission (NET) to another party or local
                    storage (STORE).

            Returns:
                dict: A data dictionary compatible with JSON serilization.
        '''
        data_dict = ProtocolCommand.get_json_data_dict(self, flag)
        data_dict['diff'] = self.command
        return data_dict

    @classmethod
    def from_json_data_dict(cls, data, flag):
        """ Construct the object from a serlialized JSON
            data dictionary (from json.loads).

        Args:
            data (dict): A JSON data dictionary.
            flag (utils.JSONFlag): whether the JSON is intended
                    for network transmission (NET) to another party or local
                    storage (STORE).

        Raises:
            PaymentLogicError: If there is an error while creating the payment.

        Returns:
            PaymentCommand: A PaymentCommand from the input data.
        """
        self = super().from_json_data_dict(data, flag)
        # Thus super() is magic, but do not worry we get the right type:
        assert isinstance(self, PaymentCommand)
        self.command = data['diff']

        if len(self.dependencies) > 1:
            raise PaymentLogicError(
                "A payment can only depend on a single previous payment"
            )

        if len(self.creates_versions) != 1:
            raise PaymentLogicError("A payment always creates a new payment")

        return self

    # Helper functions for payment commands specifically
    def get_previous_version(self):
        """ Returns the version of the previous payment, or None if this
        command creates a new payment

        Returns:
            The version of the previous payment, or None if this
            command creates a new payment.
        """
        # This is  ensured from the constructors.
        assert len(self.dependencies) in [0, 1]
        if len(self.dependencies) == 0:
            return None
        return self.dependencies[0]

    def get_new_version(self):
        ''' Returns the version number of the payment.

            Returns:
                int: The version number of the payment.
        '''
        # Ensured from the constructors.
        assert len(self.creates_versions) == 1
        return self.creates_versions[0]<|MERGE_RESOLUTION|>--- conflicted
+++ resolved
@@ -74,14 +74,7 @@
             # Need to get a deepcopy new version.
             updated_payment = dep_object.new_version(new_version)
             PaymentObject.from_full_record(
-<<<<<<< HEAD
                 self.command, base_instance=updated_payment)
-=======
-                self.command, base_instance=updated_payment
-            )
-
-            self.payment = updated_payment
->>>>>>> cc1f2dde
             return updated_payment
 
         raise PaymentLogicError("Can depdend on no or one other payment.")
