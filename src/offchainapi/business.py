# Copyright (c) The Libra Core Contributors
# SPDX-License-Identifier: Apache-2.0

""" Define the 'business logic' for the Off-chain protocols """

# ---------------------------------------------------------------------------


# A model for VASP business environment

class BusinessNotAuthorized(Exception):
    ''' Indicates that the VASP requesting some information is
        not authorized to receive it. '''
    pass


class BusinessValidationFailure(Exception):
    ''' Indicates a business check that has failed. '''
    pass


class BusinessForceAbort(Exception):
    ''' Request an abort with given code and message.

    Params:
        * code (str): an error code on abort.
        * message (str): a message explaining the reason for abort.
    '''

    def __init__(self, code, message):
        self.code = code
        self.message = message


class BusinessContext:
    """ The interface a VASP should define to drive the Off-chain protocol. """

    def open_channel_to(self, other_vasp_addr):
        """Requests authorization to open a channel to another VASP.
        If it is authorized nothing is returned. If not an exception is
        raised.

        Args:
            other_vasp_info (LibraAddress): The Libra Blockchain address of the other VASP.

        Raises:
            BusinessNotAuthorized: If the current VASP is not authorised
                    to connect with the other VASP.
        """
        raise NotImplementedError()  # pragma: no cover

    # ----- Actors -----

    def is_sender(self, payment, ctx=None):
        """Returns true if the VASP is the sender of a payment.

        Args:
            payment (PaymentCommand): The concerned payment.
            ctx (Any): Optional context object that business can store custom data

        Returns:
            bool: Whether the VASP is the sender of the payment.
        """
        raise NotImplementedError()  # pragma: no cover

    def is_recipient(self, payment, ctx=None):
        """ Returns true if the VASP is the recipient of a payment.

        Args:
            payment (PaymentCommand): The concerned payment.
            ctx (Any): Optional context object that business can store custom data

        Returns:
            bool: Whether the VASP is the recipient of the payment.
        """
        return not self.is_sender(payment)

    async def check_account_existence(self, payment, ctx=None):
        """ Checks that the actor (sub-account / sub-address) on this VASP
            exists. This may be either the recipient or the sender, since VASPs
            can initiate payments in both directions. If not throw an exception.

        Args:
            payment (PaymentCommand): The payment command containing the actors
                to check.
            ctx (Any): Optional context object that business can store custom data

        Raises:
            BusinessValidationFailure: If the account does not exist.
        """
        raise NotImplementedError()  # pragma: no cover

# ----- VASP Signature -----

    def validate_recipient_signature(self, payment, ctx=None):
        """ Validates the recipient signature is correct. Raise an
            exception if the signature is invalid or not present.
            If the signature is valid do nothing.

        Args:
            payment (PaymentCommand): The payment command containing the
                signature to check.
            ctx (Any): Optional context object that business can store custom data

        Raises:
            BusinessValidationFailure: If the signature is invalid
                    or not present.
        """
        raise NotImplementedError()  # pragma: no cover

    async def get_recipient_signature(self, payment, ctx=None):
        """ Gets a recipient signature on the payment ID.

        Args:
            payment (PaymentCommand): The payment to sign.
            ctx (Any): Optional context object that business can store custom data
        """
        raise NotImplementedError()  # pragma: no cover

# ----- KYC/Compliance checks -----

    async def next_kyc_to_provide(self, payment, ctx=None):
        ''' Returns the level of kyc to provide to the other VASP based on its
            status. Can provide more if deemed necessary or less.

            Args:
                payment (PaymentCommand): The concerned payment.
                ctx (Any): Optional context object that business can store custom data

            Returns:
                Status: A set of status indicating to level of kyc to provide,
                that can include:
                    - `status_logic.Status.needs_kyc_data`
                    - `status_logic.Status.needs_recipient_signature`

            An empty set indicates no KYC should be provided at this moment.

            Raises:
                BusinessForceAbort : To abort the payment.
        '''
        raise NotImplementedError()  # pragma: no cover

    async def next_kyc_level_to_request(self, payment, ctx=None):
        ''' Returns the next level of KYC to request from the other VASP. Must
            not request a level that is either already requested or provided.

            Args:
                payment (PaymentCommand): The concerned payment.
                ctx (Any): Optional context object that business can store custom data

            Returns:
                Status: Returns Status.none or the current status
                if no new information is required, otherwise a status
                code from:
                    - `status_logic.Status.needs_kyc_data`
                    - `status_logic.Status.needs_recipient_signature`

            Raises:
                BusinessForceAbort : To abort the payment.
        '''
        raise NotImplementedError()  # pragma: no cover


    async def get_extended_kyc(self, payment, ctx=None):
        ''' Provides the extended KYC information for this payment.

            Args:
                payment (PaymentCommand): The concerned payment.
                ctx (Any): Optional context object that business can store custom data

            Raises:
                   BusinessNotAuthorized: If the other VASP is not authorized to
                    receive extended KYC data for this payment.

            Returns:
                KYCData: Returns the extended KYC information for
                this payment.
        '''
        raise NotImplementedError()  # pragma: no cover

# ----- Payment Processing -----
    async def payment_pre_processing(self, other_address, seq, command, payment):
        ''' An async method to let VASP perform custom business logic to a
        successsful (sequenced & ACKed) command prior to normal processing.
        For example it can be used to check whether the payment is in terminal
        status. The command could have originated either from the other VASP
        or this VASP (see `command.origin` to determine this).

        Args:
<<<<<<< HEAD
            other_address (str): the encoded libra address of the other VASP.
=======
            other_address (str): the encoded Libra Blockchain address of the other VASP.
>>>>>>> ca412b7a
            seq (int): the sequence number into the shared command sequence.
            command (ProtocolCommand): the command that lead to the new or
                updated payment.
            payment (PaymentObject): the payment resulting from this command.

        Returns None or a context objext that will be passed on the
        other business context functions.
        '''
        pass

    async def payment_initial_processing(self, payment, ctx=None):
        '''
        Allow business to do custom pre-processing to a payment
        Args:
            payment (PaymentObject): The concerned payment.
            ctx (Any): Optional context object that business can store custom data
        Raises:
            BusinessForceAbort: When business wants to abort a payment
        '''
        pass

    async def ready_for_settlement(self, payment, ctx=None):
        ''' Indicates whether a payment is ready for settlement as far as this
            VASP is concerned. Once it returns True it must never return False.

            In particular it **must** check that:
                - Accounts exist and have the funds necessary.
                - Sender of funds intends to perform the payment (VASPs can
                  initiate payments from an account on the other VASP.)
                - KYC information provided **on both sides** is correct and to
                  the VASPs satisfaction. On payment creation a VASP may suggest
                  KYC information on both sides.

            If all the above are true, then return `True`.
            If any of the above are untrue throw an BusinessForceAbort.
            If any more KYC is necessary then return `False`.

            This acts as the finality barrier and last check for this VASP.
            After this call returns True this VASP can no more abort the
            payment (unless the other VASP aborts it).

            Args:
                payment (PaymentCommand): The concerned payment.

            Raises:
                BusinessForceAbort: If any of the above condutions are untrue.

            Returns:
                bool: Whether the VASP is ready to settle the payment.
            '''
        raise NotImplementedError()  # pragma: no cover

class VASPInfo:
    """Contains information about VASPs"""

    def get_base_url(self):
        """ Get the base URL that manages off-chain communications.

            Returns:
                str: The base url of the VASP.

        """
        raise NotImplementedError()  # pragma: no cover

    def get_peer_base_url(self, other_addr):
        """ Get the base URL that manages off-chain communications of the other
            VASP.

            Args:
                other_addr (LibraAddress): The Libra Blockchain address of the other VASP.

            Returns:
                str: The base url of the other VASP.
        """
        raise NotImplementedError()  # pragma: no cover

    # --- The functions below are currently unused ---

    def get_libra_address(self):
        """ The settlement Libra Blockchain address for this channel.

            Returns:
                LibraAddress: The Libra Blockchain address.

        """
        raise NotImplementedError()  # pragma: no cover

    def get_parent_address(self):
        """ The VASP Parent address for this channel. High level logic is common
        to all Libra Blockchain addresses under a parent to ensure consistency and
        compliance.

        Returns:
            LibraAddress: The Libra Blockchain address of the parent VASP.

        """
        raise NotImplementedError()  # pragma: no cover

    def is_unhosted(self, other_addr):
        """ Returns True if the other party is an unhosted wallet.

            Args:
                other_addr (LibraAddress): The Libra Blockchain address of the other VASP.

            Returns:
                bool: Whether the other VASP is an unhosted wallet.

        """
        raise NotImplementedError()  # pragma: no cover

    def get_peer_compliance_verification_key(self, other_addr):
        """ Returns the compliance verfication key of the other VASP.

        Args:
            other_addr (LibraAddress): The Libra Blockchain address of the other VASP.

        Returns:
            ComplianceKey: The compliance verification key of the other VASP.
        """
        raise NotImplementedError()  # pragma: no cover

    def get_peer_compliance_signature_key(self, my_addr):
        """ Returns the compliance signature (secret) key of the VASP.

        Args:
            my_addr (LibraAddress): The Libra Blockchain address of the VASP.

        Returns:
            ComplianceKey: The compliance key of the VASP.
        """
        raise NotImplementedError()  # pragma: no cover<|MERGE_RESOLUTION|>--- conflicted
+++ resolved
@@ -187,11 +187,7 @@
         or this VASP (see `command.origin` to determine this).
 
         Args:
-<<<<<<< HEAD
-            other_address (str): the encoded libra address of the other VASP.
-=======
             other_address (str): the encoded Libra Blockchain address of the other VASP.
->>>>>>> ca412b7a
             seq (int): the sequence number into the shared command sequence.
             command (ProtocolCommand): the command that lead to the new or
                 updated payment.
