--- conflicted
+++ resolved
@@ -19,14 +19,9 @@
         self.command = payment.get_full_diff_record()
 
     def __eq__(self, other):
-<<<<<<< HEAD
         return ProtocolCommand.__eq__(self, other) \
             and self.dependencies == other.dependencies \
-            and self.creates == other.creates \
-=======
-        return self.dependencies == other.dependencies \
             and self.creates_versions == other.creates_versions \
->>>>>>> 5b1372e6
             and self.command == other.command
 
     def get_object(self, version_number, dependencies):
@@ -69,16 +64,8 @@
         assert isinstance(self, PaymentCommand)
         self.command = data['diff']
         return self
-<<<<<<< HEAD
-    
-    @classmethod
-    def json_type(cls):
-        ''' Overwrite this method to have a nicer json type identifier.'''
-        return "PaymentCommandObject"
-=======
 
     # Helper functions for payment commands specifically
-
     def get_previous_version(self):
         ''' Returns the version of the previous payment, or None if this 
             command creates a new payment '''
@@ -95,7 +82,6 @@
         if len(self.creates_versions) != 1:
             raise PaymentLogicError("A payment always creates a new payment")
         return self.creates_versions[0]
->>>>>>> 5b1372e6
 
 class PaymentLogicError(Exception):
     pass
