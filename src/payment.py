--- conflicted
+++ resolved
@@ -167,12 +167,12 @@
             'recipient_signature': signature
         })
 
-<<<<<<< HEAD
+
     def get_json_data_dict(self, flag, update_dict = None):
         ''' Get a data dictionary compatible with JSON serilization (json.dumps) '''
         json_data = {}
         json_data = SharedObject.get_json_data_dict(self, flag, json_data)
-        json_data['data'] = self.get_full_record()
+        json_data['data'] = self.get_full_diff_record()
         return json_data
 
     @classmethod
@@ -180,9 +180,4 @@
         ''' Construct the object from a serlialized JSON data dictionary (from json.loads). '''
         self = PaymentObject.from_full_record(data['data'])
         SharedObject.from_json_data_dict(data, flag, self)
-        return self
-=======
-    def has_changed(self):
-        ret = not self.get_full_diff_record() == {}
-        return ret
->>>>>>> 5b1372e6
+        return self