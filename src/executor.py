--- conflicted
+++ resolved
@@ -190,12 +190,8 @@
         
         if command.commit_status is None:
             command.commit_status = True
-<<<<<<< HEAD
-            self.seq[seq_no] = command
-            self.set_outcome(command, success=True)
-=======
+            self.command_sequence[seq_no] = command
             self.set_outcome(command, is_success=True)
->>>>>>> a40ed299
         
 
     def set_fail(self, seq_no):
@@ -215,9 +211,5 @@
         
         if command.commit_status is None:
             command.commit_status = False
-<<<<<<< HEAD
-            self.seq[seq_no] = command
-            self.set_outcome(command, success=False)
-=======
-            self.set_outcome(command, is_success=False)
->>>>>>> a40ed299
+            self.command_sequence[seq_no] = command
+            self.set_outcome(command, is_success=False)