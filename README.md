# off-chain-reference
[![License](https://img.shields.io/badge/license-Apache-green.svg)](LICENSE)

<<<<<<< HEAD
Off-Chain Reference: Supports defining payments, exchanging KYC data and attestation of KYC data between VASPs.
=======
Off-Chain Reference: Provide a reference implemenation for defining payments, exchanging KYC data and attestation of KYC data between VASPs.
>>>>>>> ca412b7a

## Installation

To install the API, activate the Python virtual environment you use, and then execute:

    git clone https://github.com/libra/off-chain-reference.git
    cd off-chain-api
    pip install .

If you plan to do development for the Off-Chain API consider installing in _develop_ editable mode:

    pip install -e .

You can also use `tox` to run all the tests and build the documentation:

    pip install tox
    tox
    tox -e docs

This should create a number of resources:

* It will run all `pytest` tests and the local benchmark under coverage.
* It will create HTML *source code coverage reports* under `htmlcov/index.html`.
* It will build the documentation under `docs/_build/html/index.html`.

The index of the documentation is a very good place to start to learn more. [Overview](specs/off_chain_protocol.md)

## Status

The specifications and code are shared here to support discussions within the Libra Association and wider community. Neither the specifications nor the code should be considered final. Breaking API changes are likely to occur.

## License

Off-Chain API is licensed as [Apache 2.0](https://github.com/libra/off-chain-reference/blob/master/LICENSE).<|MERGE_RESOLUTION|>--- conflicted
+++ resolved
@@ -1,11 +1,7 @@
 # off-chain-reference
 [![License](https://img.shields.io/badge/license-Apache-green.svg)](LICENSE)
 
-<<<<<<< HEAD
-Off-Chain Reference: Supports defining payments, exchanging KYC data and attestation of KYC data between VASPs.
-=======
-Off-Chain Reference: Provide a reference implemenation for defining payments, exchanging KYC data and attestation of KYC data between VASPs.
->>>>>>> ca412b7a
+Off-Chain Reference: Provide a reference implementation for defining payments, exchanging KYC data and attestation of KYC data between VASPs.
 
 ## Installation
 
